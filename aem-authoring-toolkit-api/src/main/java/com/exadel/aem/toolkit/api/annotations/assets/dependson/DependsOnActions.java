--- conflicted
+++ resolved
@@ -39,13 +39,10 @@
      * Sets the query result as field's value only if the current value is blank (undefined query result is skipped)
      */
     public static final String SET_IF_BLANK = "set-if-blank";
-<<<<<<< HEAD
-=======
     /**
      * Asynchronous action to set value from request result
      */
     public static final String FETCH = "fetch";
 
->>>>>>> 8b8387ab
     private DependsOnActions() {}
 }