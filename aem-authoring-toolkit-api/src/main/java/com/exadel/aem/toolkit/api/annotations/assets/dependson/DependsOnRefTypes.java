package com.exadel.aem.toolkit.api.annotations.assets.dependson;

/**
 * Represents acceptable {@code dependsOnRef} values for use with {@link DependsOnRef} annotation
 */
@SuppressWarnings("unused")
public enum DependsOnRefTypes {
    /**
     * Type will be chosen automatically based on element widget type
     */
    AUTO {
        @Override
        public String toString() {
            return "";
        }
    },
    /**
     * No type cast is performed
     */
    ANY,
    /**
     * Cast to boolean (according to JS cast rules)
     */
    BOOLEAN,
    /**
     * Cast as a string value to boolean (true if string cast equals "true")
     */
    BOOLSTRING,
    /**
<<<<<<< HEAD
=======
     * Parse as JSON value
     */
    JSON,
    /**
>>>>>>> 8b8387ab
     * Cast to number value
     */
    NUMBER,
    /**
     * Cast to string
     */
<<<<<<< HEAD
    STRING,
    /**
     * Parse as JSON
     */
    JSON
=======
    STRING
>>>>>>> 8b8387ab
}<|MERGE_RESOLUTION|>--- conflicted
+++ resolved
@@ -27,26 +27,15 @@
      */
     BOOLSTRING,
     /**
-<<<<<<< HEAD
-=======
      * Parse as JSON value
      */
     JSON,
     /**
->>>>>>> 8b8387ab
      * Cast to number value
      */
     NUMBER,
     /**
      * Cast to string
      */
-<<<<<<< HEAD
-    STRING,
-    /**
-     * Parse as JSON
-     */
-    JSON
-=======
     STRING
->>>>>>> 8b8387ab
 }