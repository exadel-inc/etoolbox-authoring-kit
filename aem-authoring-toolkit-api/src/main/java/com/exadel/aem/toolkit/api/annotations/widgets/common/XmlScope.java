--- conflicted
+++ resolved
@@ -37,17 +37,16 @@
             return "_cq_dialog.xml";
         }
     },
-<<<<<<< HEAD
+    CQ_HTML_TAG {
+        @Override
+        public String toString() {
+            return "_cq_htmlTag.xml";
+        }
+    },
     CQ_CHILD_EDIT_CONFIG {
         @Override
         public String toString() {
             return "_cq_childEditConfig.xml";
-=======
-    CQ_HTML_TAG {
-        @Override
-        public String toString() {
-            return "_cq_htmlTag.xml";
->>>>>>> f141d27d
         }
     }
 }