--- conflicted
+++ resolved
@@ -54,17 +54,16 @@
     String namePrefix() default "";
 
     /**
-<<<<<<< HEAD
      * Used to define string postfix for names of all fields in the FieldSet
      * @return String value
      */
     @IgnorePropertyMapping
     String namePostfix() default "";
-=======
+
+    /**
      * When set, defines the source for the fields used to compose the current {@code FieldSet}. If skipped,
      * the type of underlying {@code Field} is considered
      * @return Valid class referenced, or the {@link _Default} pseudo-reference
      */
     Class<?> source() default _Default.class;
->>>>>>> 733df035
 }