/*
 * Licensed under the Apache License, Version 2.0 (the "License");
 * you may not use this file except in compliance with the License.
 * You may obtain a copy of the License at
 *
 *     http://www.apache.org/licenses/LICENSE-2.0
 *
 * Unless required by applicable law or agreed to in writing, software
 * distributed under the License is distributed on an "AS IS" BASIS,
 * WITHOUT WARRANTIES OR CONDITIONS OF ANY KIND, either express or implied.
 * See the License for the specific language governing permissions and
 * limitations under the License.
 */
package com.exadel.aem.toolkit.api.annotations.main;

import java.lang.annotation.ElementType;
import java.lang.annotation.Retention;
import java.lang.annotation.RetentionPolicy;
import java.lang.annotation.Target;

import com.exadel.aem.toolkit.api.annotations.container.AccordionPanel;
import com.exadel.aem.toolkit.api.annotations.container.Tab;
import com.exadel.aem.toolkit.api.annotations.meta.IgnorePropertyMapping;
import com.exadel.aem.toolkit.api.annotations.meta.PropertyMapping;
import com.exadel.aem.toolkit.api.annotations.meta.PropertyRendering;
import com.exadel.aem.toolkit.api.annotations.meta.PropertyScope;
import com.exadel.aem.toolkit.api.annotations.meta.ValueRestriction;
import com.exadel.aem.toolkit.api.annotations.meta.ValueRestrictions;
import com.exadel.aem.toolkit.api.annotations.widgets.common.XmlScope;

/**
 * Used to store generic properties of TouchUI Dialog and most common properties of AEM Component according to the
 * <a href="https://helpx.adobe.com/experience-manager/6-5/sites/developing/using/components-basics.html#PropertiesandChildNodesofaComponent"> Adobe specification</a>
 */
@Target(ElementType.TYPE)
@Retention(RetentionPolicy.RUNTIME)
@PropertyMapping
@SuppressWarnings("unused")
public @interface Dialog {
    /**
     * Maps to the 'jcr:title' attributes of both the component root node node and its {@code cq:dialog} node
     * @return String value, non-blank
     */
    @PropertyRendering(name = JcrConstants.PN_TITLE)
    @ValueRestriction(ValueRestrictions.NOT_BLANK)
    String title();

    /**
     * When set to non-blank, maps to the 'jcr:description' attribute of the component's root node
     * @return String value
     */
    @PropertyRendering(name = JcrConstants.PN_DESCRIPTION)
    @PropertyScope(XmlScope.COMPONENT)
    String description() default "";

    /**
     * When set to non-blank, maps to the 'cq:cellName' attribute of the component's root node
     * @return String value
     */
    @PropertyRendering(name = JcrConstants.PN_CELL_NAME)
    @PropertyScope(XmlScope.COMPONENT)
    String cellName() default "";

    /**
     * When set to non-blank, maps to the 'componentGroup' attribute of the component root node
     * @return String value
     */
    @PropertyScope(XmlScope.COMPONENT)
    String componentGroup() default "";

    /**
     * Maps to the 'dialogPath' attribute of the component root node. Must represent a valid JCR path
     * @return String value
     */
    @PropertyScope(XmlScope.COMPONENT)
    @ValueRestriction(ValueRestrictions.JCR_PATH)
    String dialogPath() default "";

    /**
     * When set to true, renders as the 'cq:noDecoration' attribute of the component root node with `true` value
     * @return True or false
     */
    @PropertyRendering(name = JcrConstants.PN_NO_DECORATION, ignoreValues = "false")
    @PropertyScope(XmlScope.COMPONENT)
    boolean noDecoration() default false;

    /**
     * When set to non-blank, renders as the 'sling:resourceSuperType' attribute of the component root node
     * @return String value
     */
    @PropertyRendering(name = JcrConstants.PN_RESOURCE_SUPER_TYPE)
    @PropertyScope(XmlScope.COMPONENT)
    String resourceSuperType() default "";

    /**
     * Maps to the 'cq:templatePath' attribute of the component root node. Must represent a valid JCR path
     * @return String value
     */
    @PropertyRendering(name = JcrConstants.PN_TEMPLATE_PATH)
    @PropertyScope(XmlScope.COMPONENT)
    @ValueRestriction(ValueRestrictions.JCR_PATH)
    String templatePath() default "";

    /**
     * When set to non-blank, renders as the `helpPath` attribute of component's {@code cq:dialog} node
     * @return String value
     */
    @PropertyScope(XmlScope.CQ_DIALOG)
    String helpPath() default "";

    /**
     * Renders as the `height` attribute of component's {@code cq:dialog} node. If no value, or a value less or equal to zero provided, default 480 is used
     * @return Double
     */
    @ValueRestriction(ValueRestrictions.POSITIVE)
    @PropertyScope(XmlScope.CQ_DIALOG)
    double height() default 480;

    /**
     * Renders as the `width` attribute of component's {@code cq:dialog} node. If no value, or a value less or equal to zero provided, default 560 is used
     * @return Double
     */
    @ValueRestriction(ValueRestrictions.POSITIVE)
    @PropertyScope(XmlScope.CQ_DIALOG)
    double width() default 560;

    /**
     * When set to true, renders as the `disableTargeting` attribute of the component root node with `true` value
     * @return True or false
     */
    @PropertyScope(XmlScope.COMPONENT)
    @PropertyRendering(ignoreValues = "false")
    boolean disableTargeting() default false;

    /**
     * Renders as the 'isContainer' attribute of the component root node
     * @return True or false
     */
    @IgnorePropertyMapping
    boolean isContainer() default false;

    /**
     * Used to set path to the node/folder of component to create TouchUI dialog for. The path is relative to the {@code componentsPathBase}
     * config setting in package's POM file
     * @return String value
     */
    @IgnorePropertyMapping
    @ValueRestriction(ValueRestrictions.NOT_BLANK)
    String name();

    /**
     * Used to specify TouchUI dialog layout
     * @return One of the FIXED_COLUMNS and TABS values
     * @see DialogLayout
     */
    @IgnorePropertyMapping
    DialogLayout layout() default DialogLayout.FIXED_COLUMNS;

    /**
     * When set to a non-blank String or an array of strings, renders as the `extraClientlibs` attribute
     * of component's {@code cq:dialog} node
     * @return String value, or an array of strings
     */
    @PropertyScope(XmlScope.CQ_DIALOG)
    String[] extraClientlibs() default {};

    /**
     * For the tabbed TouchUI dialog layout, enumerates the tabs to be rendered
     * @return Zero or more {@code Tab} annotations
     * @see Tab
     */
    Tab[] tabs() default {};

    /**
<<<<<<< HEAD
     * For the tabbed TouchUI dialog layout, enumerates the tabs to be rendered
     * @see AccordionPanel
     * @return One or more {@code Accordion} annotations
     */
    AccordionPanel[] accordionTabs() default {};
=======
     * For the accordion-shaped TouchUI dialog layout, enumerates the panels to be rendered
     * @return Zero or more {@code AccordionPanel} annotations
     * @see AccordionPanel
     */
    AccordionPanel[] panels() default {};
>>>>>>> 4d0bc170
}<|MERGE_RESOLUTION|>--- conflicted
+++ resolved
@@ -172,17 +172,9 @@
     Tab[] tabs() default {};
 
     /**
-<<<<<<< HEAD
-     * For the tabbed TouchUI dialog layout, enumerates the tabs to be rendered
-     * @see AccordionPanel
-     * @return One or more {@code Accordion} annotations
-     */
-    AccordionPanel[] accordionTabs() default {};
-=======
      * For the accordion-shaped TouchUI dialog layout, enumerates the panels to be rendered
      * @return Zero or more {@code AccordionPanel} annotations
      * @see AccordionPanel
      */
     AccordionPanel[] panels() default {};
->>>>>>> 4d0bc170
 }