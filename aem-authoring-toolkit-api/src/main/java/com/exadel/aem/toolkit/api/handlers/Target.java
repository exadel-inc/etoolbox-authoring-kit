/*
 * Licensed under the Apache License, Version 2.0 (the "License");
 * you may not use this file except in compliance with the License.
 * You may obtain a copy of the License at
 *
 *     http://www.apache.org/licenses/LICENSE-2.0
 *
 * Unless required by applicable law or agreed to in writing, software
 * distributed under the License is distributed on an "AS IS" BASIS,
 * WITHOUT WARRANTIES OR CONDITIONS OF ANY KIND, either express or implied.
 * See the License for the specific language governing permissions and
 * limitations under the License.
 */
package com.exadel.aem.toolkit.api.handlers;

import java.lang.annotation.Annotation;
import java.lang.reflect.Member;
import java.util.Date;
import java.util.List;
import java.util.Map;
import java.util.function.Predicate;
<<<<<<< HEAD
import java.util.function.Supplier;

import org.w3c.dom.Element;
=======
>>>>>>> 769e79c4

import com.exadel.aem.toolkit.api.annotations.widgets.common.XmlScope;

public interface Target {

    String getName();

    Target getParent();

    List<Target> getChildren();

    default boolean exists(String path) {
        return getTarget(path) != null;
    }

<<<<<<< HEAD
    Target mapProperties(Annotation annotation, List<String> skipped);

    Target mapProperties(Annotation annotation, Predicate<String> predicate);

    Target mapProperties(Element element);

    Target attribute(String name, String value);
=======
    XmlScope getScope();
>>>>>>> 769e79c4

    Target getTarget(String path);

    Target getOrCreateTarget(String path);

    Target createTarget(String path);

    void removeTarget(String path);

    String getNamePrefix();

    Target namePrefix(String prefix);

    String getNamePostfix();

    Target namePostfix(String postfix);

    Map<String, String> getAttributes();

    Target attribute(String name, String value);

    Target attribute(String name, boolean value);

    Target attribute(String name, long value);

    Target attribute(String name, double value);

    Target attribute(String name, Date value);

    Target attributes(Map<String, Object> map);

    default Target attributes(Annotation annotation) {
        return attributes(annotation, member -> true);
    }

    Target attributes(Annotation annotation, Predicate<Member> filter);

    <T> T adaptTo(Class<T> adaptation);
}<|MERGE_RESOLUTION|>--- conflicted
+++ resolved
@@ -19,12 +19,6 @@
 import java.util.List;
 import java.util.Map;
 import java.util.function.Predicate;
-<<<<<<< HEAD
-import java.util.function.Supplier;
-
-import org.w3c.dom.Element;
-=======
->>>>>>> 769e79c4
 
 import com.exadel.aem.toolkit.api.annotations.widgets.common.XmlScope;
 
@@ -40,17 +34,7 @@
         return getTarget(path) != null;
     }
 
-<<<<<<< HEAD
-    Target mapProperties(Annotation annotation, List<String> skipped);
-
-    Target mapProperties(Annotation annotation, Predicate<String> predicate);
-
-    Target mapProperties(Element element);
-
-    Target attribute(String name, String value);
-=======
     XmlScope getScope();
->>>>>>> 769e79c4
 
     Target getTarget(String path);
 
