/*
 * Licensed under the Apache License, Version 2.0 (the "License");
 * you may not use this file except in compliance with the License.
 * You may obtain a copy of the License at
 *
 *     http://www.apache.org/licenses/LICENSE-2.0
 *
 * Unless required by applicable law or agreed to in writing, software
 * distributed under the License is distributed on an "AS IS" BASIS,
 * WITHOUT WARRANTIES OR CONDITIONS OF ANY KIND, either express or implied.
 * See the License for the specific language governing permissions and
 * limitations under the License.
 */
package com.exadel.aem.toolkit.api.annotations.widgets.select;

import com.exadel.aem.toolkit.api.annotations.meta.*;
import com.exadel.aem.toolkit.api.annotations.widgets.DataSource;

import java.lang.annotation.ElementType;
import java.lang.annotation.Retention;
import java.lang.annotation.RetentionPolicy;
import java.lang.annotation.Target;

/**
 * Used to set up
 * <a href="https://helpx.adobe.com/experience-manager/6-5/sites/developing/using/reference-materials/granite-ui/api/jcr_root/libs/granite/ui/components/coral/foundation/form/select/index.html">
 * Select element</a> in TouchUI dialog
 */
@Target(ElementType.FIELD)
@Retention(RetentionPolicy.RUNTIME)
@ResourceType(ResourceTypes.SELECT)
@PropertyMapping
@SuppressWarnings("unused")
public @interface Select {
    /**
     * Used to specify collection of {@link Option}s within this Select
     *
     * @return Single {@code Option} annotation, or an array of Options
     */
    @IgnorePropertyMapping
    Option[] options() default {};

    /**
     * When set to a non-blank string, maps to the 'emptyText' attribute of this TouchUI dialog component's node.
     *
     * @return String value
     */
    String emptyText() default "";

    /**
     * When set, the {@code datasource} node is appended to the JCR buildup of this component
     * and populated with values of provided {@link DataSource} annotation
     *
     * @return {@code @DataSource} instance
     */
    @IgnorePropertyMapping
    DataSource datasource() default @DataSource;

    /**
     * @return String value
     * @deprecated Use {@code datasource:resourceType} instead
     * When set to a non-blank string, allows to override {@code sling:resourceType} attribute of a {@code datasource node}
     * pointing to a ACS Commons list
     */
    @Deprecated
    @IgnorePropertyMapping
    @SuppressWarnings("squid:S1133")
    String acsListResourceType() default "";

    /**
     * @return Valid JCR path, or an empty string
     * @deprecated Use {@code datasource:path} instead
     * When set to a non-blank string, a {@code datasource} node is appended to the JCR buildup of this component
     * pointing to a ACS Commons list
     */
    @Deprecated
    @IgnorePropertyMapping
    @SuppressWarnings("squid:S1133")
    String acsListPath() default "";

    /**
<<<<<<< HEAD
     * Indicates if the user is able to select multiple options.
     *
     * @return True or false
     */
    boolean multiple() default false;

    /**
     * If set to true, the options' labels are translated by AEM.
     *
     * @return True or false
     */
    boolean translateOptions() default true;

    /**
     * If set to true, the options are sorted according to their labels' alphabetical order".
     *
     * It is assumed that the options don’t contain option group.
     *
     * @return True or false
     */
    boolean ordered() default false;

    /**
     * Returns true to also add an empty option; false otherwise.
     * <p>
     * Empty option is an option having both value and text equal to empty string.
     *
     * @return True or false
     */
    boolean emptyOption() default false;

    /**
     * Maps to the 'variant' attribute of this TouchUI dialog component's node.
     * Used to define select variant
     * @see SelectVariant
     * @return One of {@code SelectVariant} values
     *
     * @return String value
     */
    @EnumValue(transformation = StringTransformation.LOWERCASE)
    SelectVariant variant() default SelectVariant.DEFAULT;

    /**
     * Return true to generate the SlingPostServlet @Delete hidden input based on the
     * field name.
     *
     * @return True or false
     */
    boolean deleteHint() default true;

    /**
     * Return true to force to be ignore-freshness specifically just for this field.
     *
     * This property is useful when you have a newly introduced field in the form, and there is a need to specifically
     * set the default selected item. To set the default selected item, set the selected property of the item as usual.
     *
     * @return True or false
     */
    boolean forceIgnoreFreshness() default false;
}
=======
     * When this option is to true, and also {@link Select#acsListPath()} is specified, renders the {@code addNone} attribute
     * to the {@code datasource} node of this TouchUI dialog component's node so that "none" option is added to the
     * list of selectable options.
     * This option has no effect unless valid {@code acsListPath} is set.
     * @return True or false
     *
     * @deprecated This will be removed starting from version 2.0.0
     */
    @IgnorePropertyMapping
    @Deprecated
    @SuppressWarnings("squid:S1133")
    boolean addNoneOption() default false;
}
>>>>>>> aaf764e9
<|MERGE_RESOLUTION|>--- conflicted
+++ resolved
@@ -61,6 +61,7 @@
      * @deprecated Use {@code datasource:resourceType} instead
      * When set to a non-blank string, allows to override {@code sling:resourceType} attribute of a {@code datasource node}
      * pointing to a ACS Commons list
+     * @return String value
      */
     @Deprecated
     @IgnorePropertyMapping
@@ -68,10 +69,10 @@
     String acsListResourceType() default "";
 
     /**
-     * @return Valid JCR path, or an empty string
      * @deprecated Use {@code datasource:path} instead
      * When set to a non-blank string, a {@code datasource} node is appended to the JCR buildup of this component
      * pointing to a ACS Commons list
+     * @return Valid JCR path, or an empty string
      */
     @Deprecated
     @IgnorePropertyMapping
@@ -79,7 +80,20 @@
     String acsListPath() default "";
 
     /**
-<<<<<<< HEAD
+     * When this option is to true, and also {@link Select#acsListPath()} is specified, renders the {@code addNone} attribute
+     * to the {@code datasource} node of this TouchUI dialog component's node so that "none" option is added to the
+     * list of selectable options.
+     * This option has no effect unless valid {@code acsListPath} is set.
+     * @return True or false
+     *
+     * @deprecated This will be removed starting from version 2.0.0
+     */
+    @IgnorePropertyMapping
+    @Deprecated
+    @SuppressWarnings("squid:S1133")
+    boolean addNoneOption() default false;
+
+    /**
      * Indicates if the user is able to select multiple options.
      *
      * @return True or false
@@ -140,18 +154,3 @@
      */
     boolean forceIgnoreFreshness() default false;
 }
-=======
-     * When this option is to true, and also {@link Select#acsListPath()} is specified, renders the {@code addNone} attribute
-     * to the {@code datasource} node of this TouchUI dialog component's node so that "none" option is added to the
-     * list of selectable options.
-     * This option has no effect unless valid {@code acsListPath} is set.
-     * @return True or false
-     *
-     * @deprecated This will be removed starting from version 2.0.0
-     */
-    @IgnorePropertyMapping
-    @Deprecated
-    @SuppressWarnings("squid:S1133")
-    boolean addNoneOption() default false;
-}
->>>>>>> aaf764e9
