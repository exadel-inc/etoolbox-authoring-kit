--- conflicted
+++ resolved
@@ -14,10 +14,8 @@
 
 package com.exadel.aem.toolkit.samples.models;
 
-<<<<<<< HEAD
 import com.exadel.aem.toolkit.api.annotations.container.AccordionPanel;
 import com.exadel.aem.toolkit.api.annotations.container.PlaceOn;
-=======
 import org.apache.commons.lang3.StringUtils;
 import org.apache.sling.api.resource.Resource;
 import org.apache.sling.models.annotations.Default;
@@ -28,7 +26,6 @@
 import com.exadel.aem.toolkit.api.annotations.assets.dependson.DependsOn;
 import com.exadel.aem.toolkit.api.annotations.assets.dependson.DependsOnRef;
 import com.exadel.aem.toolkit.api.annotations.container.Tab;
->>>>>>> 4da0088c
 import com.exadel.aem.toolkit.api.annotations.main.Dialog;
 import com.exadel.aem.toolkit.api.annotations.widgets.AccordionWidget;
 import com.exadel.aem.toolkit.api.annotations.widgets.DialogField;
@@ -49,7 +46,6 @@
 import org.apache.sling.models.annotations.injectorspecific.ValueMapValue;
 
 @Dialog(
-<<<<<<< HEAD
         name = "content/dungeons-component",
         title = "Dungeons Component",
         description = "Choose a dungeon for your warrior",
@@ -58,16 +54,6 @@
         panels = {
                 @AccordionPanel(title = "Main")
         }
-=======
-    name = "content/dungeons-component",
-    title = "Dungeons Component",
-    description = "Choose a dungeon for your warrior",
-    resourceSuperType = "authoring-toolkit/samples/components/content/parent-select-component",
-    componentGroup = GroupConstants.COMPONENT_GROUP,
-    tabs = {
-        @Tab(title = ParentSelectComponent.TAB_MAIN)
-    }
->>>>>>> 4da0088c
 )
 @Model(adaptables = Resource.class, defaultInjectionStrategy = DefaultInjectionStrategy.OPTIONAL)
 public class DungeonsComponent extends ParentSelectComponent {
@@ -82,35 +68,15 @@
     @DialogField(label = LABEL_DUNGEON_RULES)
     @Extends(value = WarriorDescriptionComponent.class, field = "description")
     @RichTextEditor(
-        features = {
-            RteFeatures.SEPARATOR,
-            RteFeatures.LISTS_ORDERED,
-            RteFeatures.LISTS_UNORDERED
-        })
+            features = {
+                    RteFeatures.SEPARATOR,
+                    RteFeatures.LISTS_ORDERED,
+                    RteFeatures.LISTS_UNORDERED
+            })
     @ValueMapValue
     @PlaceOn("Main")
     private String dungeonRules;
 
-<<<<<<< HEAD
-    @AccordionWidget(name = LABEL_DUNGEON_SELECT, panels = {@AccordionPanel(title = LABEL_DUNGEON_SELECT)})
-    @PlaceOn("Main")
-    DungeonSelect dungeon;
-
-    static class DungeonSelect {
-        @Select(options = {
-                @Option(text = "Rotten swamps", value = "1"),
-                @Option(text = "Ice valley", value = "2")
-        })
-        @DialogField(label = LABEL_DUNGEON_SELECT)
-        @Default(values = "1")
-        @Properties(value = {@Property(name = "sling:hideChildren", value = "*")})
-        @ValueMapValue
-        @PlaceOn("Dungeons select")
-        String dungeonsSelect;
-
-    }
-
-=======
     @DependsOn(query = "@dungeon === '1'")
     @Hyperlink(href = "https://media.graphcms.com/BmLxDCt5SaSHWx4rt6xy", text = "Dungeon profile image", target = "_blank")
     private String profileLink;
@@ -119,17 +85,24 @@
     @Hyperlink(href = "https://cg4.cgsociety.org/uploads/images/medium/penemenn-ice-valley-1-11885220-8day.jpg", text = "Dungeon profile image", target = "_blank")
     private String profileLink2;
 
-    @DialogField(label = LABEL_DUNGEON_SELECT)
-    @Select(options = {
-        @Option(text = "Rotten swamps", value = "1"),
-        @Option(text = "Ice valley", value = "2")
-    })
-    @DependsOnRef(name = "dungeon")
-    @Properties(value = {@Property(name = "sling:hideChildren", value = "*")})
-    @Default(values = "1")
-    @ValueMapValue
-    private String dungeon;
->>>>>>> 4da0088c
+    @AccordionWidget(name = LABEL_DUNGEON_SELECT, panels = {@AccordionPanel(title = LABEL_DUNGEON_SELECT)})
+    @PlaceOn("Main")
+    DungeonSelect dungeon;
+
+    static class DungeonSelect {
+        @Select(options = {
+            @Option(text = "Rotten swamps", value = "1"),
+            @Option(text = "Ice valley", value = "2")
+        })
+        @DialogField(label = LABEL_DUNGEON_SELECT)
+        @DependsOnRef(name = "dungeon")
+        @Default(values = "1")
+        @Properties(value = {@Property(name = "sling:hideChildren", value = "*")})
+        @ValueMapValue
+        @PlaceOn("Dungeons select")
+        String dungeonsSelect;
+
+    }
 
     public String getDungeonRules() {
         return StringUtils.defaultIfBlank(dungeonRules, DEFAULT_RULES);
