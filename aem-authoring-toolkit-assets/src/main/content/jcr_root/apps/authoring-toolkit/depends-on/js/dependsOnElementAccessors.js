--- conflicted
+++ resolved
@@ -56,10 +56,7 @@
         },
         disabled: function ($el, state) {
             $el.attr('disabled', state ? 'true' : null);
-<<<<<<< HEAD
-=======
             ns.ElementAccessors.findWrapper($el).attr('disabled', state ? 'true' : null);
->>>>>>> 46d34762
 
             const fieldAPI = $el.adaptTo('foundation-field');
             // Try to disable field by foundation api
@@ -185,7 +182,6 @@
             }
         }
 
-<<<<<<< HEAD
         /**
          * Update child submittables
          * @param {JQuery} $el - target element
@@ -194,8 +190,6 @@
             $el.adaptTo('foundation-validation-helper').getSubmittables();
         }
 
-=======
->>>>>>> 46d34762
         /**
          * Clear validity
          * Exclude all child submittables from validation cache.
