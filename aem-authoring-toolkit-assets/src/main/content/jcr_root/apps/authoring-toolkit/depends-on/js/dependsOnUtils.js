/**
 * @author Alexey Stsefanovich (ala'n), Yana Bernatskaya (YanaBr)
 * @version 2.2.4
 *
 * DependsOn plugin utils
 * */
(function ($, ns) {
    'use strict';

    /**
     * Create sequence generator
     * */
    ns.createSequence = function() {
        let index = 1;
        return { next: () => index++ };
    };

    /**
     * Split string by {@param separator} and trim
     * @param {string} value
     * @param {string} [separator] (default ';')
     * @returns {string[]}
     * */
    ns.splitAndTrim = function splitAndTrim(value, separator = ';') {
        return value.split(separator).map((term) => term.trim());
    };

    /**
     * Extended comparison that supports NaN, Arrays and Objects
     * @returns {boolean}
     * */
    ns.isEqual = function isEqual(a, b) {
        if (a === b) return true;
        if (typeof a !== typeof b) return false;
        if (a !== a && b !== b) return true; // Both are NaNs
        if (Array.isArray(a) && Array.isArray(b)) {
            return a.length === b.length && a.every((val, i) => isEqual(val, b[i]));
        }
        if (ns.isObject(a) && ns.isObject(b)) {
            const keysA = Object.keys(a);
            const keysB = Object.keys(b);
            if (keysA.length !== keysB.length) return false;
            return keysA.every(key => isEqual(a[key], b[key]));
        }
        return false;
    };

    /**
     * Cast field value to passed type
     * @param value
     * @param {'boolean'|'boolstring'|'number'|'string'|'json'|'any'} type
     * */
    ns.castToType = function (value, type) {
        switch (type.toLowerCase()) {
            case 'boolean':
                return Boolean(value);
            case 'boolstring':
                return String(value) === 'true';
            case 'number':
                return Number(value);
            case 'string':
                return String(value);
            case 'json':
                return ns.parseSafe(value);
            default:
                return value;
        }
    };

    /**
     * Find element by provided selector. Use back-forward search:
     * First part of selector will be used to find closest element
     * If the second part after '|>' provided will search back element by second part of selector inside of closest parent
     * founded on the previous state.
     * If 'this' passed as a sel $root will be returned
     * If sel is not provided then result will be $(document).
     *
     * @param {JQuery} $root
     * @param {string} sel
     * */
    ns.findBaseElement = function ($root, sel) {
        if (!sel) return $(document.body);
        if (sel.trim() === 'this') return $root;
        const selParts = sel.split('|>');
        if (selParts.length > 1) {
            return $root.closest(selParts[0].trim()).find(selParts[1].trim());
        } else {
            return $root.closest(sel.trim());
        }
    };

    /**
     * Parse action data params into object
     * @param {HTMLElement} el - target element
     * @param {string} actionName
     * @param {number} [index] - action order if multiple actions of the same type attached
     * @returns {object}
     * */
    ns.parseActionData = function (el, actionName = '', index = 0) {
        const prefix = `data-dependson-${actionName}-`;
        const suffix = index ? `-${index}`: '';

        let attrs = [].slice.call(el.attributes);
        attrs = attrs.filter((attr) => attr.name.slice(0, prefix.length) === prefix);
        attrs = index ?
            attrs.filter((attr) => attr.name.slice(-suffix.length) === suffix) :
            attrs.filter((attr) => !/-(\d+)$/.test(attr.name));

        // Build object
        return attrs.reduce((data, attr) => {
            const name = attr.name.slice(prefix.length, attr.name.length - suffix.length);
            if (name) data[name] = attr.value;
            return data
        }, {});
    };

    /**
     * @param $el {JQuery}
     * @param state {boolean}
     */
    ns.toggleAsterisk = function ($el, state) {
        $el.text($el.text().replace(/\s?\*?$/, state ? ' *': ''));
    };

    /**
     * Get n-th parent of the current resource
     * @param path string - resource path
     * @param n number - the ordinal number of parent
     * @returns string
     * */
    ns.getNthParent = function (path, n) {
        const parts = path.split('/');
        return parts.slice(0, parts.length - n).join('/');
    };

    /**
     * Gets object property given its string path
     *
     * @param {object} data - object
     * @param {string} path - string with name of property
     * @param {string} separator - path separator
     */
    ns.get = function (data, path, separator) {
        if (!data) return undefined;
        const parts = (path || '').split(separator);
        return parts.reduce(function (partialData, key) {
            return (partialData || {})[key];
        }, data);
    };

    /**
     * Get current component path
     * @param {JQuery} item - dialog form element, could be just "this" in dependsOn (query)
     * @returns string
     * */
    ns.getDialogPath = function (item) {
        return item.closest('form.cq-dialog').attr('action');
    }

<<<<<<< HEAD
=======
    /**
     * Check if the passed value is an object
     * @param value - value to check
     * @returns {boolean} true if the value is an object, false otherwise
     * */
    ns.isObject = function (value) {
        return value !== null && typeof value === 'object';
    }


    /**
     * Attempts to parse a string value into JSON object
     * @param {string} value to parse
     * @return {Object} parsed value or an empty object in case of any exceptions
     */
    ns.parseSafe = function (value) {
        try {
            return JSON.parse(value);
        } catch (e) {
            return {};
        }
    }
>>>>>>> 5487c659
})(Granite.$, Granite.DependsOnPlugin = (Granite.DependsOnPlugin || {}));<|MERGE_RESOLUTION|>--- conflicted
+++ resolved
@@ -157,8 +157,6 @@
         return item.closest('form.cq-dialog').attr('action');
     }
 
-<<<<<<< HEAD
-=======
     /**
      * Check if the passed value is an object
      * @param value - value to check
@@ -181,5 +179,4 @@
             return {};
         }
     }
->>>>>>> 5487c659
 })(Granite.$, Granite.DependsOnPlugin = (Granite.DependsOnPlugin || {}));