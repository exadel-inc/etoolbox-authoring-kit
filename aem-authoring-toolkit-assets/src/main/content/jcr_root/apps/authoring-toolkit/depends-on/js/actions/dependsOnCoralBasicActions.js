--- conflicted
+++ resolved
@@ -1,11 +1,6 @@
 /**
-<<<<<<< HEAD
  * @author Alexey Stsefanovich (ala'n), Yana Bernatskaya (YanaBr)
  * @version 2.2.4
-=======
- * @author Alexey Stsefanovich (ala'n)
- * @version 2.2.3
->>>>>>> 46d34762
  *
  * DependsOn Coral 3 Basic Actions
  *
