landing:
  marquee:
    logo: landing/banner.svg
    title: Reimagine AEM components and content creation
    description: >
      Make AEM project setup simple and quick to market with our component-oriented
      open-source Exadel Authoring Kit for Adobe Experience Manager
  urls:
    installationUrl: content/getting-started/installation
    docsUrl: https://javadoc.io/doc/com.exadel.etoolbox/etoolbox-authoring-kit-core/latest/index.html

  features:
<<<<<<< HEAD
  - A smart thoroughly tested extension for AEM authoring interfaces
  - Meant for developers, authors, and business analysts working in an AEM environment
  - Filled with reusable coding and visual patterns
  - Rich in utilities for handling AEM Sling models, modifying AEM component policy,
    and managing structured data
  - Automatically generates AEM Touch UI dialogs and adds responsive features to the
    dialogs

  benefits:
  - imgUrl: static/assets/landing/benefits/developer-friendly.svg
    title: Developer-friendly
    content: The Exadel Authoring Kit provides a versatile, feature-packed, and intuitive
      API for any AEM Touch UI dialog you want to create for your AEM components and
      pages.
  - imgUrl: static/assets/landing/benefits/innovative.svg
    title: Innovative
    content: Make expressive and highly interactive authoring interfaces, matching
      the best of the AEM project architecture.
  - imgUrl: static/assets/landing/benefits/efficient.svg
    title: Efficient
    content: Speed up the development of AEM components or refactor existing AEM components
      with Touch UI dialogs of any complexity.
  - imgUrl: static/assets/landing/benefits/flexible.svg
    title: Flexible
    content: Enrich AEM project architecture with custom AEM components of your choice.
      Add unique  features to your Touch UI dialogs. Create new Granite-compatible
      widgets to diversify your projects.
  - imgUrl: static/assets/landing/benefits/actionable.svg
    title: Actionable
    content: With the Exadel Authoring Kit, you can consider and process AEM-stored
      and external data in the form of lists, data tables, and data trees to achieve
      a better user experience.
  - imgUrl: static/assets/landing/benefits/comprehensive.svg
    title: Comprehensive
    content: Improve AEM project management through a unified development technique
      and authoring approach. Working with components presentation, arrangement, templating,
      and policies and feeding default data becomes stress-free.
  - imgUrl: static/assets/landing/benefits/robust.svg
    title: Robust
    content: Need even more tweaks? We provide an internal API and scripting feature
      to extend your capabilities in customizing the AEM interface.
  - imgUrl: static/assets/landing/benefits/optimized.svg
    title: Optimized
    content: We carefully handle the resources of any AEM instance and browsers of
      your users. The Exadel Authoring Kit supports contemporary patterns and optimizes
      CSS/JS loading.
  - imgUrl: static/assets/landing/benefits/compatible.svg
    title: Compatible
    content: Create an AEM 6.5 project or upgrade your AEM 6.1 - 6.4 site. The kit
      is another cherry on top of your AEM environment with AEM as a Cloud Service
      installation support.

  businessValue:
  - emphasized: Speed up
    content: development
  - emphasized: Build
    content: unique interfaces and supreme UX
  - emphasized: Follow
    content: step-by-step page creation
  - emphasized: Join
    content: the reliable community

  articles:
    title: Exadel Authoring Kit Digest
    description: >
      Insights on AEM and Adobe Experience Manager use cases with technical tips and tricks
      from the creators of MarTech solutions

    feed: 'https://exadel.com/news/tag/aem/feed/'
    count: 3
    moreLink: 'https://exadel.com/news/tag/exadel-authoring-kit-for-aem/'
    moreText: Learn more

    fallback:
      image: "./assets/landing/article-section/img.jpg"
      items:
        - title: 'How to Add Image Management to an AEM TouchUI Dialog: Tutorial'
          link: https://exadel.com/news/how-to-add-image-management-to-an-aem-touchui-dialog-tutorial
          img: "./assets/landing/article-section/img-1.jpg"
          pubDate: 9/12/2021
          content: >
            Discussing ways to add images to your AEM component via a Touch UI dialog. The task has never been a
            straightforward one, but using Exadel Authoring Kit for AEM makes it much easier.
          tags:
            - AEM
            - Exadel Authoring Kit for AEM
            - Open Source
            - Touch UI

        - title: 'Exadel Toolbox Lists: A Brand-New Way to Create a Generic List in AEM'
          link: https://exadel.com/news/exadel-toolbox-lists-a-brand-new-way-to-create-a-generic-list-in-aem/
          img: "./assets/landing/article-section/img-2.jpg"
          pubDate: 1/8/2021
          content: >
            In this article we explain how Exadel Toolbox Lists help to create, edit, and retrieve dictionary-like and
            table-like data (option lists, built-in data references, etc.) for use with AEM components.
          tags:
            - AEM
            - AEM Configuration
            - Exadel Authoring Kit for AEM
            - Open Source
            - TouchUI

        - title: 'Exadel Authoring Kit for Adobe Experience Manager Version 2 Makes AEM Authoring Easier'
          link: https://exadel.com/news/exadel-authoring-kit-for-adobe-experience-manager-version-2-makes-aem-authoring-easier/
          img: "./assets/landing/article-section/img-3.jpg"
          pubDate: 5/18/2021
          content: >
            Exadel MarTech team released the second version of Exadel Authoring Kit for Adobe Experience Manager.
          tags:
            - AEM
            - Exadel Authoring Kit for AEM
            - Open Source
            - TouchUI
=======
    title: What’s the Exadel Authoring Kit for AEM all about?
    items:
      - A smart thoroughly tested extension for AEM authoring interfaces
      - Meant for developers, authors, and business analysts working in an AEM environment
      - Filled with reusable coding and visual patterns
      - Rich in utilities for handling AEM Sling models, modifying AEM component policy,
        and managing structured data
      - Automatically generates AEM Touch UI dialogs and adds responsive features to the
        dialogs
  benefits:
    - imgUrl: developer-friendly.svg
      title: Developer-friendly
      content: The Exadel Authoring Kit provides a versatile, feature-packed, and intuitive
        API for any AEM Touch UI dialog you want to create for your AEM components and
        pages.
    - imgUrl: innovative.svg
      title: Innovative
      content: Make expressive and highly interactive authoring interfaces, matching
        the best of the AEM project architecture.
    - imgUrl: efficient.svg
      title: Efficient
      content: Speed up the development of AEM components or refactor existing AEM components
        with Touch UI dialogs of any complexity.
    - imgUrl: flexible.svg
      title: Flexible
      content: Enrich AEM project architecture with custom AEM components of your choice.
        Add unique  features to your Touch UI dialogs. Create new Granite-compatible
        widgets to diversify your projects.
    - imgUrl: actionable.svg
      title: Actionable
      content: With the Exadel Authoring Kit, you can consider and process AEM-stored
        and external data in the form of lists, data tables, and data trees to achieve
        a better user experience.
    - imgUrl: comprehensive.svg
      title: Comprehensive
      content: Improve AEM project management through a unified development technique
        and authoring approach. Working with components presentation, arrangement, templating,
        and policies and feeding default data becomes stress-free.
    - imgUrl: robust.svg
      title: Robust
      content: Need even more tweaks? We provide an internal API and scripting feature
        to extend your capabilities in customizing the AEM interface.
    - imgUrl: optimized.svg
      title: Optimized
      content: We carefully handle the resources of any AEM instance and browsers of
        your users. The Exadel Authoring Kit supports contemporary patterns and optimizes
        CSS/JS loading.
    - imgUrl: compatible.svg
      title: Compatible
      content: Create an AEM 6.5 project or upgrade your AEM 6.1 - 6.4 site. The kit
        is another cherry on top of your AEM environment with AEM as a Cloud Service
        installation support.
  businessValue:
    - title: Speed up
      content: development
    - title: Build
      content: unique interfaces and supreme UX
    - title: Follow
      content: step-by-step page creation
    - title: Join
      content: the reliable community
  articleSection:
    title: Exadel Authoring Kit Digest
    description: >
      Insights on AEM and Adobe Experience Manager use cases with technical tips and tricks from the creators of
      <span>MarTech solutions</span>
    articles:
      - title: 'How to Add Image Management to an AEM TouchUI Dialog: Tutorial'
        imgUrl: "./assets/landing/article-section/img-1.jpg"
        tags:
        - AEM
        - Exadel Authoring Kit for AEM
        - Open Source
        - Touch UI
        content: >
          Discussing ways to add images to your AEM component via a Touch UI dialog. The task has never been a
          straightforward one, but using Exadel Authoring Kit for AEM makes it much easier.
        date: October 12, 2021
        linkUrl: https://exadel.com/news/how-to-add-image-management-to-an-aem-touchui-dialog-tutorial
      - title: 'Exadel Toolbox Lists: A Brand-New Way to Create a Generic List in AEM'
        imgUrl: "./assets/landing/article-section/img-2.jpg"
        tags:
        - AEM
        - AEM Configuration
        - Exadel Authoring Kit for AEM
        - Open Source
        - TouchUI
        content: >
          In this article we explain how Exadel Toolbox Lists help to create, edit, and retrieve dictionary-like and
          table-like data (option lists, built-in data references, etc.) for use with AEM components.
        date: June 8, 2021
        linkUrl: https://exadel.com/news/exadel-toolbox-lists-a-brand-new-way-to-create-a-generic-list-in-aem/
      - title: 'Exadel Authoring Kit for Adobe Experience Manager Version 2 Makes AEM Authoring Easier'
        imgUrl: "./assets/landing/article-section/img-3.jpg"
        tags:
        - AEM
        - Exadel Authoring Kit for AEM
        - Open Source
        - TouchUI
        content: Exadel MarTech team released the second version of Exadel Authoring Kit for Adobe Experience Manager.
        date: May 18, 2021
        linkUrl: https://exadel.com/news/exadel-authoring-kit-for-adobe-experience-manager-version-2-makes-aem-authoring-easier/
  promo:
    title: Let the kit get the job done!
    description: >
      Develop websites and components in Adobe Experience Manager
      with impeccable AEM project architecture, and diversify any AEM Touch UI dialog in Adobe Experience Manager components
>>>>>>> 2a06e2cf
<|MERGE_RESOLUTION|>--- conflicted
+++ resolved
@@ -1,77 +1,81 @@
 landing:
+  urls:
+    installationUrl: content/getting-started/installation
+    docsUrl: https://javadoc.io/doc/com.exadel.etoolbox/etoolbox-authoring-kit-core/latest/index.html
+
   marquee:
     logo: landing/banner.svg
     title: Reimagine AEM components and content creation
     description: >
       Make AEM project setup simple and quick to market with our component-oriented
       open-source Exadel Authoring Kit for Adobe Experience Manager
-  urls:
-    installationUrl: content/getting-started/installation
-    docsUrl: https://javadoc.io/doc/com.exadel.etoolbox/etoolbox-authoring-kit-core/latest/index.html
+
+
 
   features:
-<<<<<<< HEAD
-  - A smart thoroughly tested extension for AEM authoring interfaces
-  - Meant for developers, authors, and business analysts working in an AEM environment
-  - Filled with reusable coding and visual patterns
-  - Rich in utilities for handling AEM Sling models, modifying AEM component policy,
-    and managing structured data
-  - Automatically generates AEM Touch UI dialogs and adds responsive features to the
-    dialogs
+    title: What’s the Exadel Authoring Kit for AEM all about?
+    items:
+      - A smart thoroughly tested extension for AEM authoring interfaces
+      - Meant for developers, authors, and business analysts working in an AEM environment
+      - Filled with reusable coding and visual patterns
+      - Rich in utilities for handling AEM Sling models, modifying AEM component policy,
+        and managing structured data
+      - Automatically generates AEM Touch UI dialogs and adds responsive features to the
+        dialogs
 
   benefits:
-  - imgUrl: static/assets/landing/benefits/developer-friendly.svg
-    title: Developer-friendly
-    content: The Exadel Authoring Kit provides a versatile, feature-packed, and intuitive
-      API for any AEM Touch UI dialog you want to create for your AEM components and
-      pages.
-  - imgUrl: static/assets/landing/benefits/innovative.svg
-    title: Innovative
-    content: Make expressive and highly interactive authoring interfaces, matching
-      the best of the AEM project architecture.
-  - imgUrl: static/assets/landing/benefits/efficient.svg
-    title: Efficient
-    content: Speed up the development of AEM components or refactor existing AEM components
-      with Touch UI dialogs of any complexity.
-  - imgUrl: static/assets/landing/benefits/flexible.svg
-    title: Flexible
-    content: Enrich AEM project architecture with custom AEM components of your choice.
-      Add unique  features to your Touch UI dialogs. Create new Granite-compatible
-      widgets to diversify your projects.
-  - imgUrl: static/assets/landing/benefits/actionable.svg
-    title: Actionable
-    content: With the Exadel Authoring Kit, you can consider and process AEM-stored
-      and external data in the form of lists, data tables, and data trees to achieve
-      a better user experience.
-  - imgUrl: static/assets/landing/benefits/comprehensive.svg
-    title: Comprehensive
-    content: Improve AEM project management through a unified development technique
-      and authoring approach. Working with components presentation, arrangement, templating,
-      and policies and feeding default data becomes stress-free.
-  - imgUrl: static/assets/landing/benefits/robust.svg
-    title: Robust
-    content: Need even more tweaks? We provide an internal API and scripting feature
-      to extend your capabilities in customizing the AEM interface.
-  - imgUrl: static/assets/landing/benefits/optimized.svg
-    title: Optimized
-    content: We carefully handle the resources of any AEM instance and browsers of
-      your users. The Exadel Authoring Kit supports contemporary patterns and optimizes
-      CSS/JS loading.
-  - imgUrl: static/assets/landing/benefits/compatible.svg
-    title: Compatible
-    content: Create an AEM 6.5 project or upgrade your AEM 6.1 - 6.4 site. The kit
-      is another cherry on top of your AEM environment with AEM as a Cloud Service
-      installation support.
+    - imgUrl: developer-friendly.svg
+      title: Developer-friendly
+      content: The Exadel Authoring Kit provides a versatile, feature-packed, and intuitive
+        API for any AEM Touch UI dialog you want to create for your AEM components and
+        pages.
+    - imgUrl: innovative.svg
+      title: Innovative
+      content: Make expressive and highly interactive authoring interfaces, matching
+        the best of the AEM project architecture.
+    - imgUrl: efficient.svg
+      title: Efficient
+      content: Speed up the development of AEM components or refactor existing AEM components
+        with Touch UI dialogs of any complexity.
+    - imgUrl: flexible.svg
+      title: Flexible
+      content: Enrich AEM project architecture with custom AEM components of your choice.
+        Add unique  features to your Touch UI dialogs. Create new Granite-compatible
+        widgets to diversify your projects.
+    - imgUrl: actionable.svg
+      title: Actionable
+      content: With the Exadel Authoring Kit, you can consider and process AEM-stored
+        and external data in the form of lists, data tables, and data trees to achieve
+        a better user experience.
+    - imgUrl: comprehensive.svg
+      title: Comprehensive
+      content: Improve AEM project management through a unified development technique
+        and authoring approach. Working with components presentation, arrangement, templating,
+        and policies and feeding default data becomes stress-free.
+    - imgUrl: robust.svg
+      title: Robust
+      content: Need even more tweaks? We provide an internal API and scripting feature
+        to extend your capabilities in customizing the AEM interface.
+    - imgUrl: optimized.svg
+      title: Optimized
+      content: We carefully handle the resources of any AEM instance and browsers of
+        your users. The Exadel Authoring Kit supports contemporary patterns and optimizes
+        CSS/JS loading.
+    - imgUrl: compatible.svg
+      title: Compatible
+      content: Create an AEM 6.5 project or upgrade your AEM 6.1 - 6.4 site. The kit
+        is another cherry on top of your AEM environment with AEM as a Cloud Service
+        installation support.
 
   businessValue:
-  - emphasized: Speed up
-    content: development
-  - emphasized: Build
-    content: unique interfaces and supreme UX
-  - emphasized: Follow
-    content: step-by-step page creation
-  - emphasized: Join
-    content: the reliable community
+    - title: Speed up
+      content: development
+    - title: Build
+      content: unique interfaces and supreme UX
+    - title: Follow
+      content: step-by-step page creation
+    - title: Join
+      content: the reliable community
 
   articles:
     title: Exadel Authoring Kit Digest
@@ -125,112 +129,9 @@
             - Exadel Authoring Kit for AEM
             - Open Source
             - TouchUI
-=======
-    title: What’s the Exadel Authoring Kit for AEM all about?
-    items:
-      - A smart thoroughly tested extension for AEM authoring interfaces
-      - Meant for developers, authors, and business analysts working in an AEM environment
-      - Filled with reusable coding and visual patterns
-      - Rich in utilities for handling AEM Sling models, modifying AEM component policy,
-        and managing structured data
-      - Automatically generates AEM Touch UI dialogs and adds responsive features to the
-        dialogs
-  benefits:
-    - imgUrl: developer-friendly.svg
-      title: Developer-friendly
-      content: The Exadel Authoring Kit provides a versatile, feature-packed, and intuitive
-        API for any AEM Touch UI dialog you want to create for your AEM components and
-        pages.
-    - imgUrl: innovative.svg
-      title: Innovative
-      content: Make expressive and highly interactive authoring interfaces, matching
-        the best of the AEM project architecture.
-    - imgUrl: efficient.svg
-      title: Efficient
-      content: Speed up the development of AEM components or refactor existing AEM components
-        with Touch UI dialogs of any complexity.
-    - imgUrl: flexible.svg
-      title: Flexible
-      content: Enrich AEM project architecture with custom AEM components of your choice.
-        Add unique  features to your Touch UI dialogs. Create new Granite-compatible
-        widgets to diversify your projects.
-    - imgUrl: actionable.svg
-      title: Actionable
-      content: With the Exadel Authoring Kit, you can consider and process AEM-stored
-        and external data in the form of lists, data tables, and data trees to achieve
-        a better user experience.
-    - imgUrl: comprehensive.svg
-      title: Comprehensive
-      content: Improve AEM project management through a unified development technique
-        and authoring approach. Working with components presentation, arrangement, templating,
-        and policies and feeding default data becomes stress-free.
-    - imgUrl: robust.svg
-      title: Robust
-      content: Need even more tweaks? We provide an internal API and scripting feature
-        to extend your capabilities in customizing the AEM interface.
-    - imgUrl: optimized.svg
-      title: Optimized
-      content: We carefully handle the resources of any AEM instance and browsers of
-        your users. The Exadel Authoring Kit supports contemporary patterns and optimizes
-        CSS/JS loading.
-    - imgUrl: compatible.svg
-      title: Compatible
-      content: Create an AEM 6.5 project or upgrade your AEM 6.1 - 6.4 site. The kit
-        is another cherry on top of your AEM environment with AEM as a Cloud Service
-        installation support.
-  businessValue:
-    - title: Speed up
-      content: development
-    - title: Build
-      content: unique interfaces and supreme UX
-    - title: Follow
-      content: step-by-step page creation
-    - title: Join
-      content: the reliable community
-  articleSection:
-    title: Exadel Authoring Kit Digest
-    description: >
-      Insights on AEM and Adobe Experience Manager use cases with technical tips and tricks from the creators of
-      <span>MarTech solutions</span>
-    articles:
-      - title: 'How to Add Image Management to an AEM TouchUI Dialog: Tutorial'
-        imgUrl: "./assets/landing/article-section/img-1.jpg"
-        tags:
-        - AEM
-        - Exadel Authoring Kit for AEM
-        - Open Source
-        - Touch UI
-        content: >
-          Discussing ways to add images to your AEM component via a Touch UI dialog. The task has never been a
-          straightforward one, but using Exadel Authoring Kit for AEM makes it much easier.
-        date: October 12, 2021
-        linkUrl: https://exadel.com/news/how-to-add-image-management-to-an-aem-touchui-dialog-tutorial
-      - title: 'Exadel Toolbox Lists: A Brand-New Way to Create a Generic List in AEM'
-        imgUrl: "./assets/landing/article-section/img-2.jpg"
-        tags:
-        - AEM
-        - AEM Configuration
-        - Exadel Authoring Kit for AEM
-        - Open Source
-        - TouchUI
-        content: >
-          In this article we explain how Exadel Toolbox Lists help to create, edit, and retrieve dictionary-like and
-          table-like data (option lists, built-in data references, etc.) for use with AEM components.
-        date: June 8, 2021
-        linkUrl: https://exadel.com/news/exadel-toolbox-lists-a-brand-new-way-to-create-a-generic-list-in-aem/
-      - title: 'Exadel Authoring Kit for Adobe Experience Manager Version 2 Makes AEM Authoring Easier'
-        imgUrl: "./assets/landing/article-section/img-3.jpg"
-        tags:
-        - AEM
-        - Exadel Authoring Kit for AEM
-        - Open Source
-        - TouchUI
-        content: Exadel MarTech team released the second version of Exadel Authoring Kit for Adobe Experience Manager.
-        date: May 18, 2021
-        linkUrl: https://exadel.com/news/exadel-authoring-kit-for-adobe-experience-manager-version-2-makes-aem-authoring-easier/
+
   promo:
     title: Let the kit get the job done!
     description: >
       Develop websites and components in Adobe Experience Manager
       with impeccable AEM project architecture, and diversify any AEM Touch UI dialog in Adobe Experience Manager components
->>>>>>> 2a06e2cf
