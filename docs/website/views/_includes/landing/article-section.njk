--- conflicted
+++ resolved
@@ -19,10 +19,6 @@
     </div>
   </div>
   <div class="z-index d-flex article-center">
-<<<<<<< HEAD
     <a href="{{ landing.urls.articleExadelUrl }}" target="_blank" class="btn btn-secondary m-0">{{ landing.articles.moreText }}</a>
-=======
-    <a href="{{ landing.urls.articleExadelUrl }}" target="_blank" class="btn btn-blue btn-sec m-0">{{ landing.articles.moreText }}</a>
->>>>>>> ba0727d5
   </div>
 </div>