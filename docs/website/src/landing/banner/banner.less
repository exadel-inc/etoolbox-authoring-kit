--- conflicted
+++ resolved
@@ -59,13 +59,8 @@
     }
 
     .btn {
-<<<<<<< HEAD
       margin: 0.5rem;
-      box-shadow: 0 0 30px 2px  rgba(255,255,255, .8);
-=======
-      margin-top: 0;
       box-shadow: 0 0 30px 2px rgba(255,255,255, .8);
->>>>>>> 7b47bd82
     }
   }
 
@@ -98,7 +93,7 @@
     }
 
     &-primary {
-      stroke: @landing-blue
+      stroke: @landing-blue;
     }
 
     &-secondary {
