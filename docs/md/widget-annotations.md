--- conflicted
+++ resolved
@@ -89,15 +89,9 @@
 
 *Note:* this widget annotation does not need to be accompanied by a `@DialogField`.
 
-<<<<<<< HEAD
-The `@Accordion` annotation can be added to an arbitrary class member (field or method), its return type does not matter. Other widgets can refer to the columns with their `@Place` directives. See "Placing widgets" section below for more detail.
-
-Apart from this usage, `@Accordion` can be specified at class level as the layout hint for the entire dialog. See [Laying out your dialog](dialog-layout.md) for details.
-=======
-The `@Accordion` annotation can be added to an arbitrary class member (field or method); its return type does not matter.
+The `@Accordion` annotation can be added to an arbitrary class member (field or method); its return type does not matter. Other widgets can refer to the columns with their `@Place` directives. See the "Placing widgets" section below for more detail.
 
 Apart from this usage, `@Accordion` can be specified at the class level as the layout hint for the entire dialog. See [Laying out your dialog](dialog-layout.md) for details.
->>>>>>> f5f8ee93
 
 ### Alert
 
@@ -727,18 +721,12 @@
 ```
 *Note:* this widget annotation does not need to be accompanied by a `@DialogField`.
 
-<<<<<<< HEAD
-The `@Tabs` annotation can be added to an arbitrary class member (field or method), its return type does not matter. Other widgets can refer to the columns with their `@Place` directives. See "Placing widgets" section below for more detail.
-
-Apart from this usage, `@Tabs` can be specified at class level as the layout hint for the entire dialog (see [Laying out your dialog](dialog-layout.md) for details). Take note that the `@Tabs` annotation contains properties for both usages, but not every property is meaningful for either. Refer to the Javadoc on `@Tabs` to learn which properties should be used for tabs at class level and tabs as a widget respectively.
-=======
-The `@Tabs` annotation can be added to an arbitrary class member (field or method); its return type does not matter.
+The `@Tabs` annotation can be added to an arbitrary class member (field or method); its return type does not matter. Other widgets can refer to the columns with their `@Place` directives. See the "Placing widgets" section below for more detail.
 
 Apart from this usage, `@Tabs` can be specified at the class level as the layout hint for the entire dialog (
 see [Laying out your dialog](dialog-layout.md) for details). Take note that the `@Tabs` annotation contains properties
 for both usages, but not every property has meaning for either. Refer to the Javadoc on `@Tabs` to learn which
 properties should be used for tabs at class level and tabs as a widget, respectively.
->>>>>>> f5f8ee93
 
 ### Text
 
@@ -814,7 +802,6 @@
 
 Read more on this in the [Additional properties](additional-properties.md) chapter.
 
-<<<<<<< HEAD
 ## Placing widgets
 
 In a plain Granite UI dialog, widgets are situated one under another, in the order of the corresponding Java class members  (note: as of ToolKit 2 the order is guaranteed for widgets based on Java fields, but may occasionally change for widgets based on Java methods. To guarantee the order of widgets based on Java class methods use `@Place(before=.../after=...)` as described below).
@@ -866,8 +853,6 @@
 
 However, there's a way to specify the precise "path" to the container. Type it as a slash-delimited "pseudo-path by titles", e.g., `@Place("My layout section title/My in-dialog section title")`. Any number of "nested" titles is supported.
 
-=======
->>>>>>> f5f8ee93
 ## Ordering widgets
 
 Widgets created upon class fields are placed in dialogs in the same order as they appear in the source class. When a class extends another class that contains more widgets, the ancestral ones are placed before the child ones.
