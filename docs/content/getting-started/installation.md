<!--
layout: content
title: Installation
seoTitle: Installation - Exadel Authoring Kit
-->

## Using precompiled artifacts

1) Insert dependency to the core module in the _\<dependencies>_ section of the POM file of your **bundle** (**_core_**) module:
```xml
<dependency>
   <groupId>com.exadel.etoolbox</groupId>
   <artifactId>etoolbox-authoring-kit-core</artifactId>
<<<<<<< HEAD
   <version>2.5.1</version> <!-- Prefer the latest stable version whenever possible -->
=======
   <version>2.5.0</version> <!-- Prefer the latest stable version whenever possible -->
>>>>>>> cf63b40b
   <scope>provided</scope> <!-- Do not use compile or runtime scope!-->
</dependency>
```
2) Insert plugin's config in the _\<plugins>_ section of the POM file of your **package** (**_ui.apps_**) module:
```xml

<plugin>
    <groupId>com.exadel.etoolbox</groupId>
    <artifactId>etoolbox-authoring-kit-plugin</artifactId>
<<<<<<< HEAD
    <version>2.5.1</version>
=======
    <version>2.5.0</version>
>>>>>>> cf63b40b
    <executions>
        <execution>
            <goals>
                <goal>aem-authoring</goal>
            </goals>
        </execution>
    </executions>
    <configuration>
        <!-- RECOMMENDED: Place here the path to the node under which your component nodes are stored -->
        <componentsPathBase>jcr_root/apps/acme/components</componentsPathBase>
        <!-- RECOMMENDED: Specify root package for component classes that match the current package. Multiple values can be separated with a comma  -->
        <componentsReferenceBase>com.acme.project.components.*</componentsReferenceBase>
        <!-- OPTIONAL: specify list of exceptions that would cause this plugin to terminate -->
        <terminateOn>ALL</terminateOn>
    </configuration>
</plugin>
```
### Plugin Settings

#### componentsPathBase

Specifies the path to a folder in the current package where the AEM components are situated. Whenever you specify the `path` property of `@AemComponent` as a relative path (without leading */*), its value is appended to the _componentsPathBase_. It is recommended to always specify this setting.

#### componentsReferenceBase

Specifies the root package to scan for AEM components' back end Java classes. It can be used to limit the classes scanned by the plugin (= to filter out classes that are not matched by a component folder within the current package), and also to recognize a component address  via the matching class name. It is recommended to always specify this setting.

#### terminateOn

Specifies the list of exceptions, comma-separated, that would cause this plugin to terminate
the build process.

Each item may present:
- a particular exception, by its fully qualified name like `java.io.IOException`. When a singular exception is specified, all subclasses of the provided class also count;
- or a package where multiple exceptions reside, like `com.exadel.aem.plugin.exceptions.*`.

Apart from this, you may specify the values `all` (alias `*`) and `none`.
If an exception or a group of exceptions must be explicitly neglected, `!` should be prepended to the item.

Exception patterns are considered in order. Earlier patterns are applied before later patterns. For example, if `java.*, !java.lang.RuntimeException` is provided, and a `NullPointerException` is thrown, the second ("negated") pattern will have no effect, since any exception originating from the `java` package has already been accounted for by the first pattern. That is why, if you need to define a scope of exceptions that would cause termination but need to explicitly exclude some items from that scope, you should put "negated" patterns in the first spot.

It is also considered a good practice to end the enumeration with a default "fallback" pattern, typically `*`, if there are exclusions on the list. So, `<terminateOn>!java.lang.NullPointerException, !com.exadel.aem.plugin.exceptions.*,java.lang.RuntimeException</terminateOn>`, or `<terminateOn>!java.lang.RuntimeException, !iava.io.IOException, *</terminateOn>` would be some good samples.

If *terminateOn* is not configured, the default setting is effective. By default, the plugin will terminate on an `IOException` or one of its derivatives.

## Installing assets

For many of the ToolKit's features to work properly, namely *DependsOn* and *Lists*, you need to deploy the _etoolbox-authoring-kit-all-<version>.zip_ package to your AEM author instance.

If you are using <u>ready artifacts</u>, the easiest way is to append the cumulative _all_ package to one of your content packages. Since the package is small, this will not hamper your deployment process.

You need to do two steps.
1) Insert the dependency into the cumulative _all_ module in the _\<dependencies>_ section of the POM file of your **package**:
```xml
<dependency>
    <groupId>com.exadel.etoolbox</groupId>
    <artifactId>etoolbox-authoring-kit-all</artifactId>
    <version>2.5.0</version>
    <type>content-package</type>
</dependency>
```
2) Then specify the subpackage in the _Vault_ plugin  you are using (refer to your content plugin documentation for particulars).
 ```xml
    <plugin>
        <groupId>com.day.jcr.vault</groupId>
        <artifactId>content-package-maven-plugin</artifactId>
        <extensions>true</extensions>
        <configuration>
            <!-- ... -->
            <subPackages>
                <subPackage>
                    <groupId>com.exadel.etoolbox</groupId>
                    <artifactId>etoolbox-authoring-kit-all</artifactId>
                    <filter>true</filter>
                </subPackage>
            </subPackages>
            <targetURL>http://${aem.host}:${aem.port}/crx/packmgr/service.jsp</targetURL>
        </configuration>
    </plugin>
```

### Compiling and deploying by hand

Feel free to clone the project sources and run ```mvn clean install``` from the project's root folder. The plugin and the API artifacts will be installed in the local .m2 repository.

You can run the build with the *autoInstallPackage* profile like `mvn clean install -PautoInstallPackage`. Then the project will be deployed to an AEM instance. You might need to change the following values in the *properties* part of the project's main _POM_ file:
```
<aem.host>10.0.0.1</aem.host> <!-- Your AEM instance address or hostname -->
<aem.port>4502</aem.port> <!-- Your AEM instance port -->
```

You can also use <u>other means</u> to get the content package deployed to the AEM instance by adding it manually via the _Package Manager_ or posting to an HTTP endpoint.

## Troubleshooting installation issues

1) Add the _etoolbox-authoring-kit-plugin_ after the rest of plugins in your package.

2) For the plugin to work properly, make sure that the _\<dependencies>_ section of your package POM file contains all the dependencies that are required by the components in the corresponding bundle. For example, if the plugin is expected to build UI for a Java class that refers to the ACS Commons bundle, the dependency to the ACS Commons must be present in the package as well as in the bundle (however it is not directly needed by the package itself).

3) Make sure that the dependency section of your package POM file where AEM components are situated includes a dependency to the bundle where their Java backend is declared.<|MERGE_RESOLUTION|>--- conflicted
+++ resolved
@@ -11,11 +11,7 @@
 <dependency>
    <groupId>com.exadel.etoolbox</groupId>
    <artifactId>etoolbox-authoring-kit-core</artifactId>
-<<<<<<< HEAD
    <version>2.5.1</version> <!-- Prefer the latest stable version whenever possible -->
-=======
-   <version>2.5.0</version> <!-- Prefer the latest stable version whenever possible -->
->>>>>>> cf63b40b
    <scope>provided</scope> <!-- Do not use compile or runtime scope!-->
 </dependency>
 ```
@@ -25,11 +21,7 @@
 <plugin>
     <groupId>com.exadel.etoolbox</groupId>
     <artifactId>etoolbox-authoring-kit-plugin</artifactId>
-<<<<<<< HEAD
     <version>2.5.1</version>
-=======
-    <version>2.5.0</version>
->>>>>>> cf63b40b
     <executions>
         <execution>
             <goals>
@@ -87,7 +79,7 @@
 <dependency>
     <groupId>com.exadel.etoolbox</groupId>
     <artifactId>etoolbox-authoring-kit-all</artifactId>
-    <version>2.5.0</version>
+    <version>2.5.1</version>
     <type>content-package</type>
 </dependency>
 ```
