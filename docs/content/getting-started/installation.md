<!--
layout: content
title: Installation
seoTitle: Installation - Exadel Authoring Kit
-->
## Installation

### Using precompiled artifacts

1) Insert dependency to the core module in the _\<dependencies>_ section of the POM file of your **bundle** module:
```xml
<dependency>
   <groupId>com.exadel.etoolbox</groupId>
   <artifactId>etoolbox-authoring-kit-core</artifactId>
<<<<<<< HEAD
   <version>2.2.2</version> <!-- Prefer the latest stable version whenever possible -->
    <scope>provided</scope> <!-- Do not use compile or runtime scope!-->
=======
   <version>2.2.1</version> <!-- prefer the latest stable version whenever possible -->
    <scope>provided</scope> <!-- do not use compile or runtime scope!-->
>>>>>>> 6b802cfa
</dependency>
```
2) Insert plugin's config in the _\<plugins>_ section of the POM file of your **package** module:
```xml

<plugin>
    <groupId>com.exadel.etoolbox</groupId>
    <artifactId>etoolbox-authoring-kit-plugin</artifactId>
<<<<<<< HEAD
    <version>2.2.2</version>
=======
    <version>2.2.1</version>
>>>>>>> 6b802cfa
    <executions>
        <execution>
            <goals>
                <goal>aem-authoring</goal>
            </goals>
        </execution>
    </executions>
    <configuration>
        <!-- RECOMMENDED: Place here the path to the node under which your component nodes are stored -->
        <componentsPathBase>jcr_root/apps/acme/components</componentsPathBase>
        <!-- RECOMMENDED: Specify root package for component classes that match the current package -->
        <componentsReferenceBase>com.acme.project.components.*</componentsReferenceBase>
        <!-- OPTIONAL: specify list of exceptions that would cause this plugin to terminate -->
        <terminateOn>ALL</terminateOn>
    </configuration>
</plugin>
```
#### Plugin Settings

##### componentsPathBase

Specifies the path to a folder in the current package where the AEM components are situated. Whenever you specify the `path` property of `@AemComponent` as a relative path (without leading */*), its value is appended to the _componentsPathBase_. It is recommended to always specify this setting.

##### componentsReferenceBase

Specifies the root package to scan for AEM components' back end Java classes. It can be used to limit the classes scanned by the plugin (= to filter out classes that are not matched by a component folder within the current package), and also to recognize a component address  via the matching class name. It is recommended to always specify this setting.

##### terminateOn

Specifies the list of exceptions, comma-separated, that would cause this plugin to terminate
the build process.

Each item may present:
- a particular exception, by its fully qualified name like `java.io.IOException`. When a singular exception is specified, all subclasses of the provided class also count;
- or a package where multiple exceptions reside, like `com.exadel.aem.plugin.exceptions.*`.

Apart from this, you may specify the values `all` (alias `*`) and `none`.
If an exception or a group of exceptions must be explicitly neglected, `!` should be prepended to the item.

Exception patterns are considered in order. Earlier patterns are applied before later patterns. For example, if `java.*, !java.lang.RuntimeException` is provided, and a `NullPointerException` is thrown, the second ("negated") pattern will have no effect, since any exception originating from the `java` package has already been accounted for by the first pattern. That is why, if you need to define a scope of exceptions that would cause termination but need to explicitly exclude some items from that scope, you should put "negated" patterns in the first spot.

It is also considered a good practice to end the enumeration with a default "fallback" pattern, typically `*`, if there are exclusions on the list. So, `<terminateOn>!java.lang.NullPointerException, !com.exadel.aem.plugin.exceptions.*,java.lang.RuntimeException</terminateOn>`, or `<terminateOn>!java.lang.RuntimeException, !iava.io.IOException, *</terminateOn>` would be some good samples.

If *terminateOn* is not configured, the default setting is effective. By default, the plugin will terminate on an `IOException` or one of its derivatives.

### Installing assets

For many of the ToolKit's features to work properly, namely *DependsOn* and *Lists*, you need to deploy the _etoolbox-authoring-kit-all-<version>.zip_ package to your AEM author instance.

If you are using <u>ready artifacts</u>, the easiest way is to append the cumulative _all_ package to one of your content packages. Since the package is small, this will not hamper your deployment process.

You need to do two steps.
1) Insert the dependency into the cumulative _all_ module in the _\<dependencies>_ section of the POM file of your **package**:
```xml
<dependency>
    <groupId>com.exadel.etoolbox</groupId>
    <artifactId>etoolbox-authoring-kit-all</artifactId>
<<<<<<< HEAD
    <version>2.2.2</version>
=======
    <version>2.2.1</version>
>>>>>>> 6b802cfa
    <type>content-package</type>
</dependency>
```
2) Then specify the subpackage in the _Vault_ plugin  you are using (refer to your content plugin documentation for particulars).
 ```xml
    <plugin>
        <groupId>com.day.jcr.vault</groupId>
        <artifactId>content-package-maven-plugin</artifactId>
        <extensions>true</extensions>
        <configuration>
            <!-- ... -->
            <subPackages>
                <subPackage>
                    <groupId>com.exadel.etoolbox</groupId>
                    <artifactId>etoolbox-authoring-kit-all</artifactId>
                    <filter>true</filter>
                </subPackage>
            </subPackages>
            <targetURL>http://${aem.host}:${aem.port}/crx/packmgr/service.jsp</targetURL>
        </configuration>
    </plugin>
```

#### Compiling and deploying by hand

Feel free to clone the project sources and run ```mvn clean install``` from the project's root folder. The plugin and the API artifacts will be installed in the local .m2 repository.

You can run the build with the *autoInstallPackage* profile like `mvn clean install -PautoInstallPackage`. Then the project will be deployed to an AEM instance. You might need to change the following values in the *properties* part of the project's main _POM_ file:
```
<aem.host>10.0.0.1</aem.host> <!-- Your AEM instance address or hostname -->
<aem.port>4502</aem.port> <!-- Your AEM instance port -->
```

You can also use <u>other means</u> to get the content package deployed to the AEM instance by adding it manually via the _Package Manager_ or posting to an HTTP endpoint.

### Troubleshooting installation issues

1) Add the _etoolbox-authoring-kit-plugin_ after the rest of plugins in your package.

2) For the plugin to work properly, make sure that the _\<dependencies>_ section of your package POM file contains all the dependencies that are required by the components in the corresponding bundle. For example, if the plugin is expected to build UI for a Java class that refers to the ACS Commons bundle, the dependency to the ACS Commons must be present in the package as well as in the bundle (however it is not directly needed by the package itself).

3) Make sure that the dependency section of your package POM file where AEM components are situated includes a dependency to the bundle where their Java backend is declared.<|MERGE_RESOLUTION|>--- conflicted
+++ resolved
@@ -12,13 +12,8 @@
 <dependency>
    <groupId>com.exadel.etoolbox</groupId>
    <artifactId>etoolbox-authoring-kit-core</artifactId>
-<<<<<<< HEAD
    <version>2.2.2</version> <!-- Prefer the latest stable version whenever possible -->
-    <scope>provided</scope> <!-- Do not use compile or runtime scope!-->
-=======
-   <version>2.2.1</version> <!-- prefer the latest stable version whenever possible -->
-    <scope>provided</scope> <!-- do not use compile or runtime scope!-->
->>>>>>> 6b802cfa
+   <scope>provided</scope> <!-- Do not use compile or runtime scope!-->
 </dependency>
 ```
 2) Insert plugin's config in the _\<plugins>_ section of the POM file of your **package** module:
@@ -27,11 +22,7 @@
 <plugin>
     <groupId>com.exadel.etoolbox</groupId>
     <artifactId>etoolbox-authoring-kit-plugin</artifactId>
-<<<<<<< HEAD
     <version>2.2.2</version>
-=======
-    <version>2.2.1</version>
->>>>>>> 6b802cfa
     <executions>
         <execution>
             <goals>
@@ -89,11 +80,7 @@
 <dependency>
     <groupId>com.exadel.etoolbox</groupId>
     <artifactId>etoolbox-authoring-kit-all</artifactId>
-<<<<<<< HEAD
     <version>2.2.2</version>
-=======
-    <version>2.2.1</version>
->>>>>>> 6b802cfa
     <type>content-package</type>
 </dependency>
 ```
