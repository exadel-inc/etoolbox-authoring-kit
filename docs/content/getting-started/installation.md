--- conflicted
+++ resolved
@@ -11,13 +11,8 @@
 <dependency>
    <groupId>com.exadel.etoolbox</groupId>
    <artifactId>etoolbox-authoring-kit-core</artifactId>
-<<<<<<< HEAD
-   <version>2.2.1</version> <!-- prefer the latest stable version whenever possible -->
-   <scope>provided</scope> <!-- do not use compile or runtime scope!-->
-=======
    <version>2.2.2</version> <!-- Prefer the latest stable version whenever possible -->
    <scope>provided</scope> <!-- Do not use compile or runtime scope!-->
->>>>>>> f0447b8e
 </dependency>
 ```
 2) Insert plugin's config in the _\<plugins>_ section of the POM file of your **package** module:
