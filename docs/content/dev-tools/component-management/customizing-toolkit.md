--- conflicted
+++ resolved
@@ -1,11 +1,6 @@
 <!--
-<<<<<<< HEAD
-layout: md-content
+layout: content
 title: Customization
-=======
-layout: content
-title: Customizing ToolKit
->>>>>>> 234883f5
 order: 6
 -->
 
