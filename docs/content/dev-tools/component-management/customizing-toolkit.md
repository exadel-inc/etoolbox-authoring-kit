--- conflicted
+++ resolved
@@ -272,18 +272,14 @@
 
 Just like *Source*, *Target* is an adaptable entity. By default, *Target* adapts to `DomAdapter` with the possibility of being serialized to an XML DOM document. You can apply any custom adapters in the way described in the "Source object" section.
 
-<<<<<<< HEAD
-## Debugging custom logic
-=======
-### Debugging custom plugin logic
->>>>>>> f0447b8e
+## Debugging custom plugin logic
 
 You can debug the ToolKit's plugin while building your AEM project. In order to do so, you need to:
 
 1) Make sure that the two projects are open each in its own window of your IDE:
 - the Toolkit itself,
 - and the "target" project (the one that contains the Toolkit plugin in its POM file).
-2) Launch the build of the **target** project with `mvndebug` instead of `mvn`. Do it like this: 
+2) Launch the build of the **target** project with `mvndebug` instead of `mvn`. Do it like this:
 ```
 mvnDebug clean install -PautoInstallPackage
 ```
