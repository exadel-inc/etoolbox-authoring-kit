<!--
layout: content
title: Enhancing AEM Components with advanced Injectors
navTitle: Injectors
seoTitle: Injectors - Exadel Authoring Kit
order: 4
-->

[Injectors](https://sling.apache.org/documentation/bundles/models.html#custom-injectors-1) are a powerful feature of
Apache Sling that is massively used across modern AEM projects. Injectors pass data directly to the Java classes that
back AEM components. This reduces boilerplate code and simplifies authoring as well.

Exadel Toolbox Authoring Kit (*ToolKit*) offers a number of Injectors you can use in your projects: both bound to other
ToolKit features and independent.

## Injector for EToolbox Lists

You can use it to inject the content of an EToolbox List directly into your Sling model. This injector can be used with
either a field, a method, or a constructor argument. You can retrieve either a *Collection* / *List* of list items or a
map depending on the type of the underlying variable (or else the return type of the underlying method).

To get the collection / list of items, use a notation as the following:

```java
public class SampleModel {
    // ...
    @EToolboxList("/content/etoolbox-lists/contentList")
    private List<SimpleListItem> itemsListResource;
    // ...
}

```

Note that your injected field's type can be either a `List` or an array, like `SimpleListItem[]`. Concerning the type of
items, you can specify a valid Sling model, or a *Resource*, or else *Object*. In the latter case, *Resource*-s will be
injected in place of *Object*-s. In the snippets we use the out-of-the-box *SimpleListItem*. However, any valid Sling
model will go (if it is adapted from a *Resource*). Generally, this injector works according to the same principles as the [ListHelper](https://javadoc.io/doc/com.exadel.etoolbox/etoolbox-authoring-kit-core/latest/com/exadel/aem/toolkit/core/lists/utils/ListHelper.html) utility class.

To get the map, type it as:

```java
public class SampleModel {
    // ...
    @EToolboxList(value = "/content/etoolbox-lists/contentList", keyProperty = "textValue")
    private Map<String, EToolboxListInjectorTest.LocalListItemModel> itemsMapTestModel;
    // ...
}
```

The optional *keyProperty* parameter is responsible for which of the properties of a list item is to be used as the map
key. By default it is the *jcr:title* property.

When applying the injector to a constructor, please use the following format:

```java
public class SampleModel {
    // ...
    @Inject
    public TestModelEToolboxList(@EToolboxList("/content/etoolbox-lists/myList") @Named List<Resource> listResource) {
        this.itemsListResourceFromMethodParameter = listResource;
    }
    // ...
}
```

## Injector for a child (or relative) resource

it is often needed to inject a relative resource (by its path) or a derived Sling model into the current model. Usually,
this is achieved through such annotations as *@ChildResource* or *@ChildResourceWithRequest*. However both solutions
have their limitations. To bypass some of them you can use the `@Child` annotation from the *ToolKit*.

Among the advantages are:

- ability to inject any resource by an absolute or relative path (in fact not only a child or a "grandchild", but also a
  parent, or an unrelated resource, or even the current resource itself);
- ability to inject a secondary Sling model adapted from such resource (or else from a resource wrapped in a synthetic
  request);
- ability to select particular properties from a target resource used for injection and/or adaptation into a secondary
  model. This way, you can create and manage several "virtual" resources from one "real" resource.

Consider the following code samples:

```java
public class SampleModel {
    // ...
    @Child
    private Resource childResource; // The direct child of the current resource by the self-implied name "childResource" is injected

    @Child(name = "list")
    private Resource listResource; // The direct child of the current resource by the name "list" is injected

    @Child(name = "./list")
    private Object listResource; // Same as above. If a field is of "Object" type, Resource is injected

    @Child(name = "..")
    private Resource parent; // The direct parent of the current resource is injected

    @Child(name = "/content/myPage/jcr:content/myResource")
    private ListItemModel modelByAbsolutePath; // An adaptation of the current resource to the "ListItemModel" class is injected

    @Child(name = "some/path/nestedListItem")
    private ListItemModel modelByRelativePath; // Same as above; a relative path is used
    // ...
}
```

The other example will show how to virtually "split" one resource into several "sub-resources" representing different
entities (e.g., fieldsets) in the course of injection. Consider you have to manage a resource with the properties like:

```
jcr:primaryType = "nt:unstructured"
sling:resourceType = "some/resource/type"
fieldset1_title = "Hello"
fieldset1_description = "Earth"
fieldset2_title = "Goodbye"
fieldset2_description = "Moon"
```

There are two obvious "sub-resources" within this structure. They can be addressed to separately like in the sample:

```java
public class SampleModel {
    // ...
    @Child(prefix = "fieldset1_")
    private TextDescriptionFieldset first;

    @Child(prefix = "fieldset2_")
    private TextDescriptionFieldset second;
    // ...
}
```

While the referenced model itself can have the following listing:

```java
@Model(adaptables = Resource.class)
public class TextDescriptionFieldset {

    @ValueMapValue
    private String text;

    @ValueMapValue
    private String description;
}
```

Combined, these pieces will produce the following result (pseudocode):

```
first.text == "Hello";
first.description = "Earth";
second.text == "Goodbye";
second.description == "Moon";
```

The same principle applies to the *postfix* property.

Note: the `@Child` annotation can be used with either a field, a method, or a constructor argument. When using with a
constructor, use the notation like `(@Child @Named SomeModel argument)` and annotate the constructor itself with `@Inject`.

## Injector for a list of child resources

The `@Children` injector follows much the same pattern as the `@Child` annotation. The differences are:

- it is used with fields, methods, or constructor arguments that are typed as *Collection* (*List*) or an array;
- the path specified in the annotation doesn't point to the particular resource, but a parent resource *children of
  which* will be injected;
- there's the ability to filter children with a predicate.

See the following samples:

```java
public class SampleModel {

    @Children
    private List<Resource> list; // Will inject children of the subresource named "list" of the current resource

    @Children(name = "./list")
    private List<Resource> resourceList; // Same as above. You could also specify "list" without "./"

    @Children(name = "./")
    private List<Object> ownList; // Will inject children of the current resource

    @Children(name = "/content/nested-node", prefix = "prefix_")
    // Will inject children of "/content/nested-node" adapted to the "ListItemModel" class.
    // Will only consider the properties names of which start with "prefix_"
    private ListItemModel[] listItemModelsWithPrefix;

    @Children(name = "/content/nested-node", postfix = "-secondary")
    // Will inject children of "/content/nested-node" adapted to the "ListItemModel" class.
    // Will only consider the properties names of which end with "-secondary"
    private List<ListItemModel> listItemModelsWithPrefix;
}
```

Children's filters can be specified as references to classes that implement `Predicate<Resource>`:

```java
public class SampleModel {

    @Children(name = "list", filters = DateIsNotFuture.class)
    private List<ListItemModel> listItemModels;

    // ...

    public class DateIsNotFuture implements Predicate<Resource> {

        @Override
        public boolean test(Resource value) {
            Calendar date = value.getValueMap().get("date", Calendar.class);
            return date != null && !date.after(Calendar.getInstance());
        }
    }
}
```

Some filters are supplied out of the box. E.g., `NonGhostFilter` allows filtering out "ghost component" resources (those with the resource type "*wcm/msm/components/ghost*"). The `NonNullFilter` filters out invalid/null children.

Note: the `@Children` annotation can be used with either a field, a method, or a constructor argument. When using with a
constructor, write it like `(@Children @Named("path") List<ListItemModel> argument)` or
else `(@Children(name = "path") @Named List<ListItemModel> argument)` and also annotate the constructor itself with `@Inject`.

## Injector for request parameters

The `@RequestParam` annotation is used to inject a request parameter. The annotated member can be of type *String* or *Object*, then a value coerced to string is injected. Else, the parameter can be of type *RequestParameter* (including a list or an array of that type) or *RequestParameterMap* so that the corresponding objects obtained via the *SlingHttpServletRequest* could be injected.

Note: this annotation can be used with either a field, a method, or a constructor argument. When using with a
constructor, use the notation like `(@RequestParam @Named String argument)` and annotate the constructor itself with `@Inject`.

## Injector for request selectors

The `@RequestSelectors` annotation can be used to inject Sling request selectors. If the annotated member is of type *
String* or *Object*, the "whole" selector string is injected. But if the annotated member represents an array or a list
of strings or objects, selectors are injected one by one in the underlying *List* or array.

See the code samples:

```java
public class SampleModel {
    // ...
    @RequestSelectors
    private String selectorsString; // Will inject all selectors like "selector1.selector2.selector3"

    @RequestSelectors
    private List<String> selectorsList; // Will inject the list of selectors

    @RequestSelectors
    private String[] selectorsArray; // Will inject the array of selectors
    // ...
}
```

Note: this annotation can be used with either a field, a method, or a constructor argument. When using with a
constructor, use the notation like `(@RequestSelectors @Named String argument)` and annotate the constructor itself with `@Inject`.

## Injector for request suffix

The `@RequestSuffix` is used to inject a Sling request suffix. If the annotated member is of type *String* or *Object*, the string value of suffix is injected. If the annotated member is of type *Resource*, the injector will inject the corresponding JCR resource.

Note: this annotation can be used with either a field, a method, or a constructor argument. When using with a
constructor, write it like `(@RequestSuffix @Named String argument)` and annotate the constructor itself with `@Inject`.

<<<<<<< HEAD
### Injector for request attributes

The `@RequestAttribute` is an advanced variant of the Sling models API annotation sharing the same name. Same as its Sling API prototype, it allows to a assign a value of the request's attribute to a Java class member. It is more universal and "forgiving" as it comes to value types, though.

With EAK Authoring Kit's `@RequestAttrbiute`, you can
- Inject attribute values of any reference or primitive type. Boxed types are cast as needed;
- Inject arrays and `List`-s / `Set`-s. If the attribute value is of an array type, it can be injected into either an array-typed or `List`/`Set`-typed class member. Similarly, a collection can be injected into either an array, a `List`. or a `Set`;
- Inject into a Java class member of a "widening" numeric type (e.g. an `int` value into a `long`-typed or `double`-typed field, etc.);
- Inject an implementation of an interface or an abstract class into a Java class member typed as the ancestor class / interface.

A usual case for `@RequestAttribute` is processing data passed via `data-sly-use` like in the following sample:
```html
<sly data-sly-use.model0="${'com.acme.project.MyModel' @ foo='Hello World', bar=42}"></sly>
<sly data-sly-use.model1="${'com.acme.project.MyModel' @ foo='Hello World', bar=[42, 43]}"></sly>
```
Both instructions would work well with a model designed like the following:
```java
@Model(adaptables = SlingHttpServletRequest.class)
public class MyModel {

    @RequestAttribute
    private CharSequence foo; // injects "Hello World" in both cases

    @RequestAttribute(name = "foo")
    private String foo2; // injects "Hello World" in both cases

    @RequestAttrbute
    private int bar; // injects 42 in the first case, 0 in the second case

    @RequestAttrbute(name = "bar")
    private long[] barArray; // injects {42L} in the first case, {42L, 43L} in the second case

    @RequestAttrbute(name = "bar")
    private List<Integer> barList; // injects Arrays.asList(42L) in the first case, Arrays.asList(42L, 43L) in the second case
}
```
Thus, `@RequestAttribute` makes integration with HTL more straightforward as it massively eliminates the need to guess what exact value type is being passed into the Sling model under the hood.

### Injector for I18n
=======
## Injector for I18n
>>>>>>> e80c59eb

The `@I18N` annotation can be used to inject either the OOTB `I18n` object or a particular internationalized value. Therefore, it is legitimate to use this annotation with an *I18n*-typed or a *String*-typed class member (plus with an *Object*-typed member which is then considered a string).

The behavior of *I18N* depends on the current locale. By default, the locale is guessed from the path of the page the current resource belongs to, or else the *jcr:language* property of that page. That is, a resource with the path like `/content/site/us/en/myPage/jcr:content/resource` or `/content/site/us-en/myPage/jcr:content/resource` will be considered belonging to the *en_US* locale.

You can override this guessing in two ways:
- directly specify the *locale* parameter of `@I18N`. The *locale* can contain either a two-char language token, or a 5-char language-and-country in one of the following formats: *en-us*, *en_us*, *en/us*. Mind that the language token always comes first, and the country token comes second;
- or specify a reference to a locale detector. A locale detector is a class which implements `Function<Object, Locale>`. The *Object* argument is the adaptable (usually a request or a resource). There are two predefined locale detectors: the `PageLocaleDetector` (it implements guessing by the page path as described above; you don't have to specify it manually), and the `NativeLocaleDetector`. If the latter is specified, the returned locale is effectively *null* which triggers the native AEM behavior - the locale is then derived from the logged user's preferences.

If both *locale* and *localeDetector* are specified, *locale* takes precedence.

When using `@I18N` with a String-typed class member you can specify the value to be internationalized. Use either to *value* property of `@I18N` or the standard `@Named` annotation. If none of these is present, the string to internationalize will derive from the name of the underlying class member.

Please take into account that AEM operates with resource bundles specified by both language and country. So if you specify a locale as *"en"* in one place and *"en-us"* elsewhere, these may be considered as two different locales and different resource bundles.

```java
public class SampleModel {
    // ...
    @I18N
    private I18n i18n;

    @I18N(locale = "it-it")
    private I18n i18nItalian;

    @I18N(localeDetector = NativeLocaleDetector.class)
    private I18n i18nFromUserPreferences;

    @I18N(locale = "it")
    @Named("Hello world")
    private String helloWorld; // Injects the "Ciao mondo" value if such is present in the resource bundle

    @I18N(value = "Hello world", localeDetector = MyDetectorReturnsItalian.class)
    private String helloWorld2; // Same as above
}
```

Note: this annotation can be used with either a field, a method, or a constructor argument. When using with a
constructor, write it like `(@I18N @Named String argument)` and annotate the constructor itself with `@Inject`.
<|MERGE_RESOLUTION|>--- conflicted
+++ resolved
@@ -260,8 +260,7 @@
 Note: this annotation can be used with either a field, a method, or a constructor argument. When using with a
 constructor, write it like `(@RequestSuffix @Named String argument)` and annotate the constructor itself with `@Inject`.
 
-<<<<<<< HEAD
-### Injector for request attributes
+## Injector for request attributes
 
 The `@RequestAttribute` is an advanced variant of the Sling models API annotation sharing the same name. Same as its Sling API prototype, it allows to a assign a value of the request's attribute to a Java class member. It is more universal and "forgiving" as it comes to value types, though.
 
@@ -299,10 +298,7 @@
 ```
 Thus, `@RequestAttribute` makes integration with HTL more straightforward as it massively eliminates the need to guess what exact value type is being passed into the Sling model under the hood.
 
-### Injector for I18n
-=======
 ## Injector for I18n
->>>>>>> e80c59eb
 
 The `@I18N` annotation can be used to inject either the OOTB `I18n` object or a particular internationalized value. Therefore, it is legitimate to use this annotation with an *I18n*-typed or a *String*-typed class member (plus with an *Object*-typed member which is then considered a string).
 
