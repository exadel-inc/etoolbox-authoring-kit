/*
 * Licensed under the Apache License, Version 2.0 (the "License").
 * You may not use this file except in compliance with the License.
 * You may obtain a copy of the License at
 *
 *     http://www.apache.org/licenses/LICENSE-2.0
 *
 * Unless required by applicable law or agreed to in writing, software
 * distributed under the License is distributed on an "AS IS" BASIS,
 * WITHOUT WARRANTIES OR CONDITIONS OF ANY KIND, either express or implied.
 * See the License for the specific language governing permissions and
 * limitations under the License.
 */
package com.exadel.aem.toolkit.core;

import com.exadel.aem.toolkit.core.injectors.ChildInjectorTest;

import com.exadel.aem.toolkit.core.injectors.ChildrenInjectorTest;

import org.junit.runner.RunWith;
import org.junit.runners.Suite;
import org.junit.runners.Suite.SuiteClasses;

import com.exadel.aem.toolkit.core.injectors.RequestParamInjectorTest;
import com.exadel.aem.toolkit.core.injectors.RequestSelectorsInjectorTest;
import com.exadel.aem.toolkit.core.injectors.RequestSuffixInjectorTest;
import com.exadel.aem.toolkit.core.lists.models.ListItemTest;
import com.exadel.aem.toolkit.core.lists.servlets.ItemComponentsServletTest;
import com.exadel.aem.toolkit.core.lists.servlets.ListsServletTest;
import com.exadel.aem.toolkit.core.lists.utils.ListHelperTest;
import com.exadel.aem.toolkit.core.lists.utils.ListPageUtilTest;
import com.exadel.aem.toolkit.core.lists.utils.ListResourceUtilTest;
import com.exadel.aem.toolkit.core.optionprovider.services.impl.OptionProviderTest;

/**
 * Shortcut class for running all available test cases in a batch
 */
@RunWith(Suite.class)
@SuiteClasses({
    ListHelperTest.class,
    ListPageUtilTest.class,
    ListResourceUtilTest.class,

    ListsServletTest.class,
<<<<<<< HEAD
    OptionProviderTest.class,
    RequestParamInjectorTest.class,
    RequestSelectorsInjectorTest.class,
    RequestSuffixInjectorTest.class,
    ChildInjectorTest.class,
    ChildrenInjectorTest.class
=======
    ListItemTest.class,
    ItemComponentsServletTest.class,

    OptionProviderTest.class
>>>>>>> cd7f25d3
})
public class AllTests {
}<|MERGE_RESOLUTION|>--- conflicted
+++ resolved
@@ -42,19 +42,16 @@
     ListResourceUtilTest.class,
 
     ListsServletTest.class,
-<<<<<<< HEAD
-    OptionProviderTest.class,
+    ListItemTest.class,
+    ItemComponentsServletTest.class,
+
     RequestParamInjectorTest.class,
     RequestSelectorsInjectorTest.class,
     RequestSuffixInjectorTest.class,
     ChildInjectorTest.class,
-    ChildrenInjectorTest.class
-=======
-    ListItemTest.class,
-    ItemComponentsServletTest.class,
+    ChildrenInjectorTest.class,
 
     OptionProviderTest.class
->>>>>>> cd7f25d3
 })
 public class AllTests {
 }