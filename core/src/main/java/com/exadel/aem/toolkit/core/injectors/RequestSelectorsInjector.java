/*
 * Licensed under the Apache License, Version 2.0 (the "License").
 * You may not use this file except in compliance with the License.
 * You may obtain a copy of the License at
 *
 *     http://www.apache.org/licenses/LICENSE-2.0
 *
 * Unless required by applicable law or agreed to in writing, software
 * distributed under the License is distributed on an "AS IS" BASIS,
 * WITHOUT WARRANTIES OR CONDITIONS OF ANY KIND, either express or implied.
 * See the License for the specific language governing permissions and
 * limitations under the License.
 */
package com.exadel.aem.toolkit.core.injectors;

import java.lang.reflect.AnnotatedElement;
import java.lang.reflect.Type;
import java.util.Arrays;
import javax.annotation.Nonnull;

import org.apache.commons.lang3.ArrayUtils;
import org.apache.sling.api.SlingHttpServletRequest;
import org.apache.sling.models.spi.Injector;
import org.osgi.framework.Constants;
import org.osgi.service.component.annotations.Component;

import com.exadel.aem.toolkit.api.annotations.injectors.RequestSelectors;
<<<<<<< HEAD
import com.exadel.aem.toolkit.core.injectors.utils.TypeUtil;
import com.exadel.aem.toolkit.core.injectors.utils.AdaptationUtil;
=======
import com.exadel.aem.toolkit.core.injectors.utils.AdaptationUtil;
import com.exadel.aem.toolkit.core.injectors.utils.CastUtil;
>>>>>>> 9525c964

/**
 * Provides injecting into a Sling model the value of the {@code selectors} property of the {@link SlingHttpServletRequest}
 * obtained via {@link org.apache.sling.api.request.RequestPathInfo}
 * @see RequestSelectors
 * @see BaseInjector
 */
<<<<<<< HEAD
@Component(service = Injector.class,
    property = Constants.SERVICE_RANKING + ":Integer=" + InjectorConstants.SERVICE_RANKING
)
=======
@Component(
    service = Injector.class,
    property = Constants.SERVICE_RANKING + ":Integer=" + BaseInjector.SERVICE_RANKING)
>>>>>>> 9525c964
public class RequestSelectorsInjector extends BaseInjector<RequestSelectors> {

    public static final String NAME = "eak-request-selectors-injector";

    /**
     * Retrieves the name of the current instance
     * @return String value
     * @see Injector
     */
    @Override
    @Nonnull
    public String getName() {
        return NAME;
    }

    /**
     * {@inheritDoc}
<<<<<<< HEAD
     */
    @Override
    public RequestSelectors getAnnotation(AnnotatedElement element) {
        return element.getDeclaredAnnotation(RequestSelectors.class);
    }

    /**
     * {@inheritDoc}
     */
    @Override
    public Object getValue(
            Object adaptable,
            String name,
            Type type,
            RequestSelectors annotation,
            Object defaultValue) {
=======
     */
    @Override
    public RequestSelectors getAnnotationType(AnnotatedElement element) {
        return element.getDeclaredAnnotation(RequestSelectors.class);
    }

    /**
     * {@inheritDoc}
     */
    @Override
    public Object getValue(
        Object adaptable,
        String name,
        Type type,
        RequestSelectors annotation) {
>>>>>>> 9525c964

        SlingHttpServletRequest request = AdaptationUtil.getRequest(adaptable);

        if(request == null) {
            return null;
        }
        return getValue(request, type);
    }

    /**
     * Extracts an attribute value from the given {@link SlingHttpServletRequest} object and casts it to the given type
     * @param request A {@code SlingHttpServletRequest} instance
     * @param type    Type of the returned value
     * @return A nullable value
     */
    Object getValue(SlingHttpServletRequest request, Type type) {
        String[] selectors = request.getRequestPathInfo().getSelectors();
        if (ArrayUtils.isEmpty(selectors)) {
            return null;
        } else if (ArrayUtils.getLength(selectors) == 1) {
            return CastUtil.toType(selectors[0], type);
        }
<<<<<<< HEAD

        return null;
=======
        return CastUtil.toType(Arrays.asList(selectors), type);
>>>>>>> 9525c964
    }

}<|MERGE_RESOLUTION|>--- conflicted
+++ resolved
@@ -25,13 +25,8 @@
 import org.osgi.service.component.annotations.Component;
 
 import com.exadel.aem.toolkit.api.annotations.injectors.RequestSelectors;
-<<<<<<< HEAD
-import com.exadel.aem.toolkit.core.injectors.utils.TypeUtil;
-import com.exadel.aem.toolkit.core.injectors.utils.AdaptationUtil;
-=======
 import com.exadel.aem.toolkit.core.injectors.utils.AdaptationUtil;
 import com.exadel.aem.toolkit.core.injectors.utils.CastUtil;
->>>>>>> 9525c964
 
 /**
  * Provides injecting into a Sling model the value of the {@code selectors} property of the {@link SlingHttpServletRequest}
@@ -39,15 +34,9 @@
  * @see RequestSelectors
  * @see BaseInjector
  */
-<<<<<<< HEAD
-@Component(service = Injector.class,
-    property = Constants.SERVICE_RANKING + ":Integer=" + InjectorConstants.SERVICE_RANKING
-)
-=======
 @Component(
     service = Injector.class,
     property = Constants.SERVICE_RANKING + ":Integer=" + BaseInjector.SERVICE_RANKING)
->>>>>>> 9525c964
 public class RequestSelectorsInjector extends BaseInjector<RequestSelectors> {
 
     public static final String NAME = "eak-request-selectors-injector";
@@ -65,24 +54,6 @@
 
     /**
      * {@inheritDoc}
-<<<<<<< HEAD
-     */
-    @Override
-    public RequestSelectors getAnnotation(AnnotatedElement element) {
-        return element.getDeclaredAnnotation(RequestSelectors.class);
-    }
-
-    /**
-     * {@inheritDoc}
-     */
-    @Override
-    public Object getValue(
-            Object adaptable,
-            String name,
-            Type type,
-            RequestSelectors annotation,
-            Object defaultValue) {
-=======
      */
     @Override
     public RequestSelectors getAnnotationType(AnnotatedElement element) {
@@ -98,11 +69,9 @@
         String name,
         Type type,
         RequestSelectors annotation) {
->>>>>>> 9525c964
 
         SlingHttpServletRequest request = AdaptationUtil.getRequest(adaptable);
-
-        if(request == null) {
+        if (request == null) {
             return null;
         }
         return getValue(request, type);
@@ -121,12 +90,6 @@
         } else if (ArrayUtils.getLength(selectors) == 1) {
             return CastUtil.toType(selectors[0], type);
         }
-<<<<<<< HEAD
-
-        return null;
-=======
         return CastUtil.toType(Arrays.asList(selectors), type);
->>>>>>> 9525c964
     }
-
 }