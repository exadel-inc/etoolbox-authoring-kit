--- conflicted
+++ resolved
@@ -27,28 +27,19 @@
 import org.osgi.service.component.annotations.Component;
 
 import com.exadel.aem.toolkit.api.annotations.injectors.RequestParam;
-<<<<<<< HEAD
-=======
 import com.exadel.aem.toolkit.core.injectors.utils.AdaptationUtil;
 import com.exadel.aem.toolkit.core.injectors.utils.CastUtil;
->>>>>>> 9525c964
 import com.exadel.aem.toolkit.core.injectors.utils.TypeUtil;
-import com.exadel.aem.toolkit.core.injectors.utils.AdaptationUtil;
+
 /**
  * Provides injecting into a Sling model the value of an HTTP request parameter (multiple parameters) obtained
  * via a {@code SlingHttpServletRequest} object
  * @see RequestParam
  * @see BaseInjector
  */
-<<<<<<< HEAD
-@Component(service = Injector.class,
-    property = Constants.SERVICE_RANKING + ":Integer=" + InjectorConstants.SERVICE_RANKING
-)
-=======
 @Component(
     service = Injector.class,
     property = Constants.SERVICE_RANKING + ":Integer=" + BaseInjector.SERVICE_RANKING)
->>>>>>> 9525c964
 public class RequestParamInjector extends BaseInjector<RequestParam> {
 
     public static final String NAME = "eak-request-parameter-injector";
@@ -68,11 +59,7 @@
      * {@inheritDoc}
      */
     @Override
-<<<<<<< HEAD
-    public RequestParam getAnnotation(AnnotatedElement element) {
-=======
     public RequestParam getAnnotationType(AnnotatedElement element) {
->>>>>>> 9525c964
         return element.getDeclaredAnnotation(RequestParam.class);
     }
 
@@ -81,21 +68,13 @@
      */
     @Override
     public Object getValue(
-<<<<<<< HEAD
-            Object adaptable,
-            String name,
-            Type type,
-            RequestParam annotation,
-            Object defaultValue) {
-=======
         Object adaptable,
         String name,
         Type type,
         RequestParam annotation) {
->>>>>>> 9525c964
 
         SlingHttpServletRequest request = AdaptationUtil.getRequest(adaptable);
-        if(request == null) {
+        if (request == null) {
             return null;
         }
         return getValue(request, annotation.name().isEmpty() ? name : annotation.name(), type);
@@ -120,14 +99,11 @@
             return request.getRequestParameterMap();
         }
 
-<<<<<<< HEAD
-=======
         Class<?> elementType = TypeUtil.getElementType(type);
         if (ClassUtils.isPrimitiveOrWrapper(elementType) || ClassUtils.isAssignable(elementType, String.class)) {
             return CastUtil.toType(getRequestParameterValues(request, name), type);
         }
 
->>>>>>> 9525c964
         return null;
     }
 
