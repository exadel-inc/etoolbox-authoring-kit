--- conflicted
+++ resolved
@@ -13,7 +13,6 @@
  */
 package com.exadel.aem.toolkit.core.injectors.utils;
 
-import java.lang.reflect.Array;
 import java.lang.reflect.ParameterizedType;
 import java.lang.reflect.Type;
 import java.util.Collection;
@@ -117,17 +116,6 @@
         return ClassUtils.isAssignable(thisComponentType, sample);
     }
 
-    public static Object transformArray(Object primitiveArray, Class<?> wrapperType) {
-        int length = Array.getLength(primitiveArray);
-        Object wrapperArray = Array.newInstance(wrapperType, length);
-
-        for (int i = 0; i < length; ++i) {
-            Array.set(wrapperArray, i, Array.get(primitiveArray, i));
-        }
-
-        return wrapperArray;
-    }
-
     /**
      * Gets whether the provided {@code Type} represents a Java array
      * @param value {@code Type} reference that matches a Java class member
@@ -194,13 +182,7 @@
         } else if (value instanceof Class<?>) {
             return (Class<?>) value;
         }
-<<<<<<< HEAD
-        return Arrays.asList(allowedTypes).contains(ClassUtils.primitiveToWrapper(value))
-            || value.equals(Object.class)
-            || value.isEnum();
-=======
         return null;
->>>>>>> 9525c964
     }
 
     /**
