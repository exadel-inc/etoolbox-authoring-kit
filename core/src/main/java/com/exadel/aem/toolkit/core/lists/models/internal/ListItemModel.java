--- conflicted
+++ resolved
@@ -77,11 +77,7 @@
     }
 
     /**
-<<<<<<< HEAD
-     * Retrieves the resource type  that defines the view and behavior of Exadel Toolbox List this item belongs to
-=======
-     * Retrieves the resource type that defines the view and behavior of EToolbox List this item belongs to
->>>>>>> 433752ab
+     * Retrieves the resource type  that defines the view and behavior of the Exadel Toolbox List this item belongs to
      * @return String value, nullable
      */
     public String getItemResType() {
