/*
 * Licensed under the Apache License, Version 2.0 (the "License").
 * You may not use this file except in compliance with the License.
 * You may obtain a copy of the License at
 *
 *     http://www.apache.org/licenses/LICENSE-2.0
 *
 * Unless required by applicable law or agreed to in writing, software
 * distributed under the License is distributed on an "AS IS" BASIS,
 * WITHOUT WARRANTIES OR CONDITIONS OF ANY KIND, either express or implied.
 * See the License for the specific language governing permissions and
 * limitations under the License.
 */
package com.exadel.aem.toolkit.core.injectors;

import java.lang.reflect.AnnotatedElement;
import java.lang.reflect.Type;
import javax.annotation.Nonnull;

import org.apache.commons.lang3.StringUtils;
import org.apache.sling.api.SlingHttpServletRequest;
import org.apache.sling.api.adapter.AdapterManager;
import org.apache.sling.api.resource.Resource;
import org.apache.sling.models.factory.ModelFactory;
import org.apache.sling.models.spi.Injector;
import org.osgi.framework.Constants;
import org.osgi.service.component.annotations.Component;
import org.osgi.service.component.annotations.Reference;

import com.exadel.aem.toolkit.api.annotations.injectors.Child;
import com.exadel.aem.toolkit.core.injectors.utils.AdaptationUtil;
import com.exadel.aem.toolkit.core.injectors.utils.CastUtil;
import com.exadel.aem.toolkit.core.injectors.utils.InstantiationUtil;
import com.exadel.aem.toolkit.core.injectors.utils.TypeUtil;

/**
 * Provides injecting into a Sling model a child resource or a secondary model that is adapted from a child resource
 * @see Child
 * @see BaseInjector
 */
<<<<<<< HEAD
@Component(service = Injector.class,
    property = Constants.SERVICE_RANKING + ":Integer=" + InjectorConstants.SERVICE_RANKING
)
=======
@Component(
    service = Injector.class,
    property = Constants.SERVICE_RANKING + ":Integer=" + BaseInjector.SERVICE_RANKING)
>>>>>>> 9525c964
public class ChildInjector extends BaseInjector<Child> {

    public static final String NAME = "eak-child-resource-injector";

    @Reference
    private ModelFactory modelFactory;

    @Reference
    private AdapterManager adapterManager;

    /**
     * Retrieves the name of the current instance
     * @return String value
     * @see Injector
     */
    @Nonnull
    @Override
    public String getName() {
        return NAME;
    }

    /**
     * {@inheritDoc}
     */
    @Override
<<<<<<< HEAD
    public Child getAnnotation(AnnotatedElement element) {
=======
    Child getAnnotationType(AnnotatedElement element) {
>>>>>>> 9525c964
        return element.getDeclaredAnnotation(Child.class);
    }

    /**
     * {@inheritDoc}
     */
    @Override
<<<<<<< HEAD
    public Object getValue(Object adaptable, String name, Type type, Child annotation, Object defaultValue) {
=======
    public Object getValue(Object adaptable, String name, Type type, Child annotation) {
>>>>>>> 9525c964

        Resource adaptableResource = AdaptationUtil.getResource(adaptable);
        if (adaptableResource == null) {
            return null;
        }

        String resourcePath = StringUtils.defaultIfBlank(annotation.name(), name);
        Resource currentResource = adaptableResource.getChild(resourcePath);
        if (currentResource == null) {
            return null;
        }

        Resource preparedResource = InstantiationUtil.getFilteredResource(
            currentResource,
            annotation.prefix(),
            annotation.postfix()
        );

        Class<?> elementType = TypeUtil.getElementType(type);
        if (elementType == null) {
            elementType = (Class<?>) type;
        }
        if (Resource.class.equals(elementType)) {
            return CastUtil.toType(preparedResource, type);
        } else if (elementType != null) {
            if (adaptable instanceof SlingHttpServletRequest && TypeUtil.isSlingRequestAdapter(modelFactory, elementType)) {
                Object adapter = adapterManager.getAdapter(
                    AdaptationUtil.getRequest((SlingHttpServletRequest) adaptable, preparedResource),
                    elementType);
                return CastUtil.toType(adapter, elementType);
            }
            return CastUtil.toType(preparedResource.adaptTo(elementType), type);
        }
        return null;
    }
}<|MERGE_RESOLUTION|>--- conflicted
+++ resolved
@@ -38,15 +38,9 @@
  * @see Child
  * @see BaseInjector
  */
-<<<<<<< HEAD
-@Component(service = Injector.class,
-    property = Constants.SERVICE_RANKING + ":Integer=" + InjectorConstants.SERVICE_RANKING
-)
-=======
 @Component(
     service = Injector.class,
     property = Constants.SERVICE_RANKING + ":Integer=" + BaseInjector.SERVICE_RANKING)
->>>>>>> 9525c964
 public class ChildInjector extends BaseInjector<Child> {
 
     public static final String NAME = "eak-child-resource-injector";
@@ -72,11 +66,7 @@
      * {@inheritDoc}
      */
     @Override
-<<<<<<< HEAD
-    public Child getAnnotation(AnnotatedElement element) {
-=======
     Child getAnnotationType(AnnotatedElement element) {
->>>>>>> 9525c964
         return element.getDeclaredAnnotation(Child.class);
     }
 
@@ -84,11 +74,7 @@
      * {@inheritDoc}
      */
     @Override
-<<<<<<< HEAD
-    public Object getValue(Object adaptable, String name, Type type, Child annotation, Object defaultValue) {
-=======
     public Object getValue(Object adaptable, String name, Type type, Child annotation) {
->>>>>>> 9525c964
 
         Resource adaptableResource = AdaptationUtil.getResource(adaptable);
         if (adaptableResource == null) {
