/*
 * Licensed under the Apache License, Version 2.0 (the "License").
 * You may not use this file except in compliance with the License.
 * You may obtain a copy of the License at
 *
 *     http://www.apache.org/licenses/LICENSE-2.0
 *
 * Unless required by applicable law or agreed to in writing, software
 * distributed under the License is distributed on an "AS IS" BASIS,
 * WITHOUT WARRANTIES OR CONDITIONS OF ANY KIND, either express or implied.
 * See the License for the specific language governing permissions and
 * limitations under the License.
 */
package com.exadel.aem.toolkit.core.lists.utils;

import java.util.Collection;
import java.util.LinkedHashMap;
import java.util.List;
import java.util.Map;
import java.util.Objects;
import java.util.Optional;
import java.util.Spliterator;
import java.util.Spliterators;
import java.util.function.BiFunction;
import java.util.function.Function;
import java.util.stream.Collectors;
import java.util.stream.Stream;
import java.util.stream.StreamSupport;
import javax.annotation.Nonnull;

import org.apache.commons.collections4.ListUtils;
import org.apache.commons.lang3.StringUtils;
import org.apache.commons.lang3.tuple.ImmutablePair;
import org.apache.sling.api.resource.PersistenceException;
import org.apache.sling.api.resource.Resource;
import org.apache.sling.api.resource.ResourceResolver;
import org.apache.sling.api.resource.ResourceUtil;
import org.apache.sling.jcr.resource.api.JcrResourceConstants;
import com.day.cq.commons.jcr.JcrConstants;
import com.day.cq.wcm.api.Page;
import com.day.cq.wcm.api.PageManager;
import com.day.cq.wcm.api.WCMException;

import com.exadel.aem.toolkit.core.CoreConstants;
import com.exadel.aem.toolkit.core.lists.ListConstants;
import com.exadel.aem.toolkit.core.lists.models.SimpleListItem;

import com.fasterxml.jackson.databind.ObjectMapper;

/**
 * Contains methods for manipulations with Exadel Toolbox Lists
 */
public class ListHelper {

    /**
     * Default (instantiation-restricting) constructor
     */
    private ListHelper() {
    }

    /* --------------
       Public methods
       -------------- */

    /**
     * Retrieves a collection of Sling {@link Resource}s representing list entries stored under given {@code path}
     * @param resourceResolver Sling {@code ResourceResolver} instance used to access the list
     * @param path             JCR path of the items list
     * @return List of resources. If the path provided is invalid or cannot be resolved, an empty list
     * is returned
     */
    public static List<Resource> getResourceList(ResourceResolver resourceResolver, String path) {
        return getList(resourceResolver, path, Resource.class);
    }

    /**
     * Retrieves a collection of {@link SimpleListItem} values representing list entries stored under given {@code path}
     * @param resourceResolver Sling {@code ResourceResolver} instance used to access the list
     * @param path             JCR path of the items list
     * @return List of {@link SimpleListItem}s. If the path provided is invalid or cannot be resolved, an empty list
     * is returned
     */
    public static List<SimpleListItem> getList(ResourceResolver resourceResolver, String path) {
        return getList(resourceResolver, path, SimpleListItem.class);
    }

    /**
     * Retrieves a collection of items representing list entries stored under given {@code path} adapted to the provided
     * {@code itemType}
     * @param resourceResolver Sling {@code ResourceResolver} instance used to access the list
     * @param path             JCR path of the items list
     * @param itemType         {@code Class} reference representing type of entries required
     * @param <T>              Type of list entries, must be one adaptable from a Sling {@code Resource}
     * @return List of {@code <T>}-typed instances. If the path provided is invalid or cannot be resolved, or else
     * a non-adaptable {@code itemType} is given, an empty list is returned
     */
    public static <T> List<T> getList(ResourceResolver resourceResolver, String path, Class<T> itemType) {
        return getItemsStream(resourceResolver, path)
            .map(getMapperFunction(itemType))
            .filter(Objects::nonNull)
            .collect(Collectors.toList());
    }

    /**
     * Creates a list of entries under given {@code path} based on list of {@link SimpleListItem}
     * @param resourceResolver Sling {@link ResourceResolver} instance used to create the list
     * @param path             JCR path of the items list
     * @param listItems        List of {@link SimpleListItem}
<<<<<<< HEAD
     * @return Created page containing list of entries
=======
     * @return Created page containing list of entries or {@code null} if page cannot be created
>>>>>>> 67b11ff4
     * @throws WCMException         If a page cannot be created
     * @throws PersistenceException If a page cannot be deleted or list item cannot be created
     */
    public static Page createList(@Nonnull ResourceResolver resourceResolver, String path, List<SimpleListItem> listItems)
        throws WCMException, PersistenceException {
        return createList(resourceResolver, path, listItems, SimpleListItem.class);
    }

    /**
     * Creates a list of entries under given {@code path} based on list of models.
     * @param resourceResolver Sling {@link ResourceResolver} instance used to create the list
     * @param path             JCR path of the items list
     * @param values           List of models
     * @param <T>              Model type
     * @return Created page containing list of entries
     * @throws PersistenceException If a page cannot be created
     * @throws WCMException         If a page cannot be deleted or list item cannot be created
     */
    public static <T> Page createList(@Nonnull ResourceResolver resourceResolver, String path, List<T> values, Class<T> itemType)
        throws PersistenceException, WCMException {
        BiFunction<Object, ObjectMapper, Resource> mapper = ListResourceUtils.getMapper(itemType);
        ObjectMapper objectMapper = new ObjectMapper();

        List<Resource> resources = ListUtils.emptyIfNull(values).stream()
            .map(value -> mapper.apply(value, objectMapper))
            .collect(Collectors.toList());

        return createResourceList(resourceResolver, path, resources);
    }

    /**
     * Creates a list of entries under given {@code path} based on key-value map. Each entry is a separate list item.
     * @param resourceResolver Sling {@link ResourceResolver} instance used to create the list
     * @param path             JCR path of the items list
     * @param values           Key-value map
<<<<<<< HEAD
     * @return Created page containing list of entries
=======
     * @return Created page containing list of entries or {@code null} if page cannot be created
>>>>>>> 67b11ff4
     * @throws WCMException         If a page cannot be created
     * @throws PersistenceException If a page cannot be deleted or list item cannot be created
     */
    public static Page createList(@Nonnull ResourceResolver resourceResolver, String path, Map<String, Object> values)
        throws WCMException, PersistenceException {
        return createResourceList(resourceResolver, path, ListResourceUtils.mapToListItemResources(values));
    }

    /**
     * Creates a list of entries under given {@code path} based on list of {@link Resource}
     * @param resourceResolver Sling {@link ResourceResolver} instance used to create the list
     * @param path             JCR path of the items list
     * @param resources        List of {@link Resource}
<<<<<<< HEAD
     * @return Created page containing list of entries or ${@code null} if page cannot be created
=======
     * @return Created page containing list of entries or {@code null} if page cannot be created
>>>>>>> 67b11ff4
     * @throws WCMException         If a page cannot be created
     * @throws PersistenceException If a page cannot be deleted or list item cannot be created
     */
    public static Page createResourceList(@Nonnull ResourceResolver resourceResolver, String path, Collection<Resource> resources)
        throws WCMException, PersistenceException {
        if (StringUtils.isBlank(path)) {
            throw new IllegalArgumentException("Path cannot be blank!");
        }

        Resource pageResource = resourceResolver.getResource(path);
        if (pageResource != null) {
            resourceResolver.delete(pageResource);
        }

        Page listPage = ListPageUtils.createListPage(resourceResolver, path);
        Resource list = resourceResolver.create(listPage.getContentResource(), ListConstants.NN_LIST, ListResourceUtils.LIST_PROPERTIES);

        for (Resource resource : resources) {
            Map<String, Object> filteredProperties = ListResourceUtils.excludeSystemProperties(resource.getValueMap());
            filteredProperties.put(JcrResourceConstants.SLING_RESOURCE_TYPE_PROPERTY, ListConstants.LIST_ITEM_RESOURCE_TYPE);
            resourceResolver.create(list, ResourceUtil.createUniqueChildName(list, CoreConstants.PN_LIST_ITEM), filteredProperties);
        }

        return listPage;
    }

    /**
     * Retrieves a collection of list entries stored under given {@code path} that is transformed into a key-value map.
     * The keys represent {@code jcr:title} property of the underlying resource while the values are the underlying
     * resources themselves. If several items have the same {@code jcr:title}, the last one is effective
     * @param resourceResolver Sling {@code ResourceResolver} instance used to access the list
     * @param path             JCR path of the items list
     * @return Map representing title-to-value pairs. If the path provided is invalid or cannot be resolved, an empty
     * map is returned
     */
    public static Map<String, Resource> getResourceMap(ResourceResolver resourceResolver, String path) {
        return getMap(resourceResolver, path, JcrConstants.JCR_TITLE, Resource.class);
    }

    /**
     * Retrieves a collection of list entries stored under given {@code path} that is transformed into a key-value map.
     * The keys represent the attribute of the underlying resources specified by the given {@code keyName} while the
     * values are the underlying resources themselves. If several items have the same {@code jcr:title}, the last one
     * is effective
     * @param resourceResolver Sling {@code ResourceResolver} instance used to access the list
     * @param path             JCR path of the items list
     * @param keyName          Item resource property that holds the key of the resulting map
     * @return Map representing title-to-value pairs. If the path provided is invalid or cannot be resolved, an empty
     * map is returned
     */
    public static Map<String, Resource> getResourceMap(ResourceResolver resourceResolver, String path, String keyName) {
        return getMap(resourceResolver, path, keyName, Resource.class);
    }

    /**
     * Retrieves a collection of list entries stored under given {@code path} that is transformed into a key-value map.
     * The keys represent {@code jcr:title} property of the underlying resource while the value represents {@code value}
     * property. If several items have the same {@code jcr:title}, the last one is effective
     * @param resourceResolver Sling {@code ResourceResolver} instance used to access the list
     * @param path             JCR path of the items list
     * @return Map representing title-to-value pairs. If the path provided is invalid or cannot be resolved, an empty
     * map is returned
     */
    public static Map<String, String> getMap(ResourceResolver resourceResolver, String path) {
        return getMap(
            resourceResolver,
            path,
            JcrConstants.JCR_TITLE,
            resource -> resource.getValueMap().get(CoreConstants.PN_VALUE, StringUtils.EMPTY));
    }

    /**
     * Retrieves a collection of list entries stored under given {@code path} that is transformed into a key-value map.
     * Keys represent the attribute of the underlying resources specified by the given {@code keyName}. Values are the
     * underlying resources themselves as adapted to the provided {@code itemType} model. If several items have the same
     * key, the last one is effective
     * @param resourceResolver Sling {@code ResourceResolver} instance used to access the list
     * @param path             JCR path of the items list
     * @param keyName          Item resource property that holds the key of the resulting map
     * @param itemType         {@code Class} reference representing type of map values required
     * @param <T>              Type of map values; must be one adaptable from a Sling {@code Resource}
     * @return Map containing {@code <T>}-typed instances. If the path provided is invalid or cannot be resolved,
     * or else a non-adaptable model {@code itemType} is given, an empty map is returned
     */
    public static <T> Map<String, T> getMap(ResourceResolver resourceResolver, String path, String keyName, Class<T> itemType) {
        return getMap(resourceResolver, path, keyName, getMapperFunction(itemType));
    }


    /* -----------------------
       Private utility methods
       ----------------------- */

    /**
     * Retrieves a {@code Map} collected from list entries under the provided path. Map keys are defined by
     * the {@code keyName}, while the values are defined by the provided {@code mapper} function
     * @param resourceResolver Sling {@code ResourceResolver} instance used to access the list
     * @param path             JCR path of the items list
     * @param keyName          Item resource property that holds the key of the resulting map
     * @param mapper           {@code Function} that converts a list item resource into the object of required type
     * @param <T>              Type of map values
     * @return Map containing {@code <T>}-typed instances
     */
    private static <T> Map<String, T> getMap(
        ResourceResolver resourceResolver,
        String path,
        String keyName,
        Function<Resource, T> mapper) {
        return getItemsStream(resourceResolver, path)
            .map(resource -> new ImmutablePair<>(
                resource.getValueMap().get(keyName, StringUtils.EMPTY),
                mapper.apply(resource)))
            .filter(pair -> pair.getRight() != null)
            .collect(Collectors.toMap(
                ImmutablePair::getLeft,
                ImmutablePair::getRight,
                (a, b) -> b,
                LinkedHashMap::new));
    }

    /**
     * Retrieves a {@code ResourceResolver} instance and gets  a sequence of {@code Resource}s under the provided path
     * as a Java {@code Stream} for further processing
     * @param resourceResolver Sling {@code ResourceResolver} instance used to access the list
     * @param path             JCR path of the items list
     * @return {@code Stream} or resource objects, or an empty stream
     */
    private static Stream<Resource> getItemsStream(ResourceResolver resourceResolver, String path) {
        if (resourceResolver == null) {
            return Stream.empty();
        }
        Resource listResource = getListResource(resourceResolver, path);
        return listResource != null
            ? StreamSupport.stream(Spliterators.spliteratorUnknownSize(listResource.listChildren(), Spliterator.ORDERED), false)
            : Stream.empty();
    }

    /**
     * Retrieves an Exadel Toolbox List page resource by the provided JCR {@code path}
     * @param resourceResolver {@code ResourceResolver} used to retrieve the resource
     * @param path             JCR path of the items list
     * @return {@code Resource object, or null if the resource resolver is missing or the path in unresolvable}
     */
    private static Resource getListResource(ResourceResolver resourceResolver, String path) {
        if (resourceResolver == null || StringUtils.isBlank(path)) {
            return null;
        }
        return Optional.of(resourceResolver)
            .map(resolver -> resolver.adaptTo(PageManager.class))
            .map(pageManager -> pageManager.getPage(path))
            .map(Page::getContentResource)
            .map(contentRes -> contentRes.getChild(ListConstants.NN_LIST))
            .orElse(null);
    }

    /**
     * Retrieves a {@code Function} used to convert a {@code Resource} object into the required value type
     * @param itemType {@code Class} reference representing type of entries required
     * @param <T>      Type of value
     * @return {@code Function} object
     */
    private static <T> Function<Resource, T> getMapperFunction(Class<T> itemType) {
        if (Resource.class.equals(itemType)) {
            return itemType::cast;
        }
        return resource -> resource.adaptTo(itemType);
    }
}<|MERGE_RESOLUTION|>--- conflicted
+++ resolved
@@ -106,11 +106,7 @@
      * @param resourceResolver Sling {@link ResourceResolver} instance used to create the list
      * @param path             JCR path of the items list
      * @param listItems        List of {@link SimpleListItem}
-<<<<<<< HEAD
-     * @return Created page containing list of entries
-=======
-     * @return Created page containing list of entries or {@code null} if page cannot be created
->>>>>>> 67b11ff4
+     * @return {@link Page} containing list of entries
      * @throws WCMException         If a page cannot be created
      * @throws PersistenceException If a page cannot be deleted or list item cannot be created
      */
@@ -125,7 +121,7 @@
      * @param path             JCR path of the items list
      * @param values           List of models
      * @param <T>              Model type
-     * @return Created page containing list of entries
+     * @return {@link Page} containing list of entries
      * @throws PersistenceException If a page cannot be created
      * @throws WCMException         If a page cannot be deleted or list item cannot be created
      */
@@ -146,11 +142,7 @@
      * @param resourceResolver Sling {@link ResourceResolver} instance used to create the list
      * @param path             JCR path of the items list
      * @param values           Key-value map
-<<<<<<< HEAD
-     * @return Created page containing list of entries
-=======
-     * @return Created page containing list of entries or {@code null} if page cannot be created
->>>>>>> 67b11ff4
+     * @return {@link Page} containing list of entries
      * @throws WCMException         If a page cannot be created
      * @throws PersistenceException If a page cannot be deleted or list item cannot be created
      */
@@ -164,11 +156,7 @@
      * @param resourceResolver Sling {@link ResourceResolver} instance used to create the list
      * @param path             JCR path of the items list
      * @param resources        List of {@link Resource}
-<<<<<<< HEAD
-     * @return Created page containing list of entries or ${@code null} if page cannot be created
-=======
-     * @return Created page containing list of entries or {@code null} if page cannot be created
->>>>>>> 67b11ff4
+     * @return {@link Page} containing list of entries
      * @throws WCMException         If a page cannot be created
      * @throws PersistenceException If a page cannot be deleted or list item cannot be created
      */
