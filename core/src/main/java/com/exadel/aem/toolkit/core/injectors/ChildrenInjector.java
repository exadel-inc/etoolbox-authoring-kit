/*
 * Licensed under the Apache License, Version 2.0 (the "License").
 * You may not use this file except in compliance with the License.
 * You may obtain a copy of the License at
 *
 *     http://www.apache.org/licenses/LICENSE-2.0
 *
 * Unless required by applicable law or agreed to in writing, software
 * distributed under the License is distributed on an "AS IS" BASIS,
 * WITHOUT WARRANTIES OR CONDITIONS OF ANY KIND, either express or implied.
 * See the License for the specific language governing permissions and
 * limitations under the License.
 */
package com.exadel.aem.toolkit.core.injectors;

import java.lang.reflect.AnnotatedElement;
import java.lang.reflect.Type;
import java.util.Arrays;
import java.util.Collections;
import java.util.List;
import java.util.Objects;
import java.util.function.Predicate;
import java.util.stream.Collectors;
import java.util.stream.StreamSupport;
import javax.annotation.Nonnull;

import org.apache.commons.collections4.CollectionUtils;
import org.apache.commons.lang.ArrayUtils;
import org.apache.commons.lang3.ClassUtils;
import org.apache.commons.lang3.StringUtils;
import org.apache.sling.api.SlingHttpServletRequest;
import org.apache.sling.api.adapter.AdapterManager;
import org.apache.sling.api.resource.Resource;
import org.apache.sling.models.factory.ModelFactory;
import org.apache.sling.models.spi.Injector;
import org.osgi.framework.Constants;
import org.osgi.service.component.annotations.Component;
import org.osgi.service.component.annotations.Reference;

import com.exadel.aem.toolkit.api.annotations.injectors.Children;
import com.exadel.aem.toolkit.core.injectors.utils.AdaptationUtil;
import com.exadel.aem.toolkit.core.injectors.utils.CastUtil;
import com.exadel.aem.toolkit.core.injectors.utils.InstantiationUtil;
import com.exadel.aem.toolkit.core.injectors.utils.TypeUtil;

/**
 * Provides injecting into a Sling model a collection of resources or secondary models that are derived from resources
 * according to the type of the underlying array or else the parameter type of the underlying collection
 * @see Children
 * @see BaseInjector
 */
<<<<<<< HEAD
@Component(service = Injector.class,
    property = Constants.SERVICE_RANKING + ":Integer=" + InjectorConstants.SERVICE_RANKING
)
public class ChildrenInjector extends BaseInjector<Children> {

    public static final String NAME = "eak-children-resource-injector";
=======
@Component(
    service = Injector.class,
    property = Constants.SERVICE_RANKING + ":Integer=" + BaseInjector.SERVICE_RANKING)
public class ChildrenInjector extends BaseInjector<Children> {

    public static final String NAME = "eak-child-resources-injector";
>>>>>>> 9525c964

    private static final Predicate<Resource> DEFAULT_FILTER = resource -> true;

    @Reference
    private AdapterManager adapterManager;

    @Reference
    private ModelFactory modelFactory;

    /**
     * Retrieves the name of the current instance
     * @return String value
     * @see Injector
     */
    @Nonnull
    @Override
    public String getName() {
        return NAME;
    }

    /**
     * {@inheritDoc}
     */
    @Override
<<<<<<< HEAD
    public Children getAnnotation(AnnotatedElement element) {
=======
    Children getAnnotationType(AnnotatedElement element) {
>>>>>>> 9525c964
        return element.getDeclaredAnnotation(Children.class);
    }

    /**
     * {@inheritDoc}
     */
    @Override
<<<<<<< HEAD
    public Object getValue(Object adaptable, String name, Type type, Children annotation, Object defaultValue) {
=======
    public Object getValue(Object adaptable, String name, Type type, Children annotation) {
>>>>>>> 9525c964

        Resource adaptableResource = AdaptationUtil.getResource(adaptable);
        if (adaptableResource == null) {
            return null;
        }

        if (!TypeUtil.isSupportedCollectionOrArray(type)) {
            return null;
        }

        String targetResourcePath = StringUtils.defaultIfBlank(annotation.name(), name);
        Resource currentResource = adaptableResource.getChild(targetResourcePath);
        if (currentResource == null) {
            return null;
        }

        List<Object> children = getFilteredInjectables(adaptable, currentResource, type, annotation);
        if (CollectionUtils.isEmpty(children)) {
            return null;
        }

        return CastUtil.toType(children, type);
    }

    /**
     * Retrieves the filtered and adapted list of child objects according to the {@code Children} annotation parameters
     * @param source          Initial {@link SlingHttpServletRequest} or {@link Resource} instance
     * @param currentResource Current {@code Resource}
     * @param type            The {@code Type} to adapt to
     * @param settingsHolder  {@code Children} annotation object containing the adaptation settings
     * @return {@code List<Object>} list of filtered and adapted objects, or an empty list
     */
    private List<Object> getFilteredInjectables(
        Object source,
        Resource currentResource,
        Type type,
        Children settingsHolder) {

        Predicate<Resource> resourceFilter = getResourceFilter(settingsHolder);
        List<Resource> filteredChildren = StreamSupport.stream(currentResource.getChildren().spliterator(), false)
            .filter(resourceFilter)
            .collect(Collectors.toList());
        return getAdaptedObjects(source, filteredChildren, type, settingsHolder);
    }

    /**
     * Retrieves the list of objects adapted from the initial {@code SlingHttpServletRequest} or {@code Resource} and
     * the retrieved or constructed child (relative) resources. The adaptation honors the optional properties filter
     * defined by the {@code prefix} and {@code postfix}
     * @param source         Initial {@link SlingHttpServletRequest} or {@link Resource} instance
     * @param childResources Collection of child (relative) resources retrieved or constructed for the current
     *                       adaptable
     * @param type           Type (parameter type) of receiving Java collection or array
     * @param settingsHolder {@code Children} annotation object containing the adaptation settings
     * @return List of adapted objects
     */
    private List<Object> getAdaptedObjects(Object source, List<Resource> childResources, Type type, Children settingsHolder) {
        final Class<?> actualType = TypeUtil.getElementType(type);
        if (actualType == null) {
            return Collections.emptyList();
        }
        return childResources.stream()
            .map(resource -> InstantiationUtil.getFilteredResource(resource, settingsHolder.prefix(), settingsHolder.postfix()))
            .filter(resource -> !resource.getValueMap().isEmpty())
            .map(resource -> getAdaptedObject(source, resource, actualType))
            .filter(Objects::nonNull)
            .collect(Collectors.toList());
    }

    /**
     * Retrieves the object adapted from the initial {@code SlingHttpServletRequest} or {@code Resource} and the
     * retrieved or constructed child (relative) resource
     * @param source        Initial {@link SlingHttpServletRequest} or {@link Resource} instance
     * @param childResource {@code Resource} to be adapted
     * @param type          Type of the adaptation
     * @return The object that represents an adapted resource, or null if the adaptation failed
     */
    private Object getAdaptedObject(Object source, Resource childResource, Class<?> type) {
        if (Resource.class.equals(type) || Object.class.equals(type)) {
            return childResource;
        }
        if (source instanceof SlingHttpServletRequest && TypeUtil.isSlingRequestAdapter(modelFactory, type)) {
            return adapterManager.getAdapter(
                AdaptationUtil.getRequest((SlingHttpServletRequest) source, childResource),
                type);
        }
        return childResource.adaptTo(type);
    }

    /**
     * Retrieves combined resource predicate that originates from the {@link Children} annotation {@code filter}
     * parameter
     * @param annotation {@code Children} annotation object containing the adaptation settings
     * @return {@code List} of initialized predicate functions
     */
    private static Predicate<Resource> getResourceFilter(Children annotation) {
        if (ArrayUtils.isEmpty(annotation.filters())) {
            return DEFAULT_FILTER;
        }
        return Arrays.stream(annotation.filters())
            .filter(cls -> ClassUtils.isAssignable(cls, Predicate.class))
            .map(InstantiationUtil::getObjectInstance)
            .filter(Objects::nonNull)
            .map(filter -> (Predicate<Resource>) filter)
            .reduce(Predicate::and)
            .orElse(DEFAULT_FILTER);
    }
}<|MERGE_RESOLUTION|>--- conflicted
+++ resolved
@@ -49,21 +49,12 @@
  * @see Children
  * @see BaseInjector
  */
-<<<<<<< HEAD
-@Component(service = Injector.class,
-    property = Constants.SERVICE_RANKING + ":Integer=" + InjectorConstants.SERVICE_RANKING
-)
-public class ChildrenInjector extends BaseInjector<Children> {
-
-    public static final String NAME = "eak-children-resource-injector";
-=======
 @Component(
     service = Injector.class,
     property = Constants.SERVICE_RANKING + ":Integer=" + BaseInjector.SERVICE_RANKING)
 public class ChildrenInjector extends BaseInjector<Children> {
 
     public static final String NAME = "eak-child-resources-injector";
->>>>>>> 9525c964
 
     private static final Predicate<Resource> DEFAULT_FILTER = resource -> true;
 
@@ -88,11 +79,7 @@
      * {@inheritDoc}
      */
     @Override
-<<<<<<< HEAD
-    public Children getAnnotation(AnnotatedElement element) {
-=======
     Children getAnnotationType(AnnotatedElement element) {
->>>>>>> 9525c964
         return element.getDeclaredAnnotation(Children.class);
     }
 
@@ -100,11 +87,7 @@
      * {@inheritDoc}
      */
     @Override
-<<<<<<< HEAD
-    public Object getValue(Object adaptable, String name, Type type, Children annotation, Object defaultValue) {
-=======
     public Object getValue(Object adaptable, String name, Type type, Children annotation) {
->>>>>>> 9525c964
 
         Resource adaptableResource = AdaptationUtil.getResource(adaptable);
         if (adaptableResource == null) {
