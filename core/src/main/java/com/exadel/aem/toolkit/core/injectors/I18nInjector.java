/*
 * Licensed under the Apache License, Version 2.0 (the "License").
 * You may not use this file except in compliance with the License.
 * You may obtain a copy of the License at
 *
 *     http://www.apache.org/licenses/LICENSE-2.0
 *
 * Unless required by applicable law or agreed to in writing, software
 * distributed under the License is distributed on an "AS IS" BASIS,
 * WITHOUT WARRANTIES OR CONDITIONS OF ANY KIND, either express or implied.
 * See the License for the specific language governing permissions and
 * limitations under the License.
 */
package com.exadel.aem.toolkit.core.injectors;

import java.lang.reflect.AnnotatedElement;
import java.lang.reflect.Type;
import java.util.List;
import java.util.Locale;
import java.util.Objects;
import java.util.Optional;
import java.util.ResourceBundle;
import java.util.function.Function;
import java.util.regex.Pattern;
import javax.annotation.Nonnull;

import org.apache.commons.collections4.CollectionUtils;
import org.apache.commons.lang.StringUtils;
import org.apache.commons.lang3.ClassUtils;
import org.apache.sling.api.SlingHttpServletRequest;
import org.apache.sling.api.resource.Resource;
import org.apache.sling.i18n.ResourceBundleProvider;
import org.apache.sling.models.spi.Injector;
import org.osgi.framework.Constants;
import org.osgi.service.component.annotations.Component;
import org.osgi.service.component.annotations.Reference;
import org.osgi.service.component.annotations.ReferenceCardinality;
import com.day.cq.i18n.I18n;

import com.exadel.aem.toolkit.api.annotations.injectors.I18N;
import com.exadel.aem.toolkit.core.injectors.utils.AdaptationUtil;
import com.exadel.aem.toolkit.core.injectors.utils.InstantiationUtil;
<<<<<<< HEAD
import com.exadel.aem.toolkit.core.injectors.utils.TypeUtil;
=======
>>>>>>> 9525c964

/**
 * Provides injecting into a Sling model an {@link com.day.cq.i18n.I18n} object that corresponds to the current locale,
 * or else an internationalized string value
 * @see I18N
 * @see BaseInjector
 */
<<<<<<< HEAD
@Component(service = Injector.class,
    property = Constants.SERVICE_RANKING + ":Integer=" + InjectorConstants.SERVICE_RANKING
)
=======
@Component(
    service = Injector.class,
    property = Constants.SERVICE_RANKING + ":Integer=" + BaseInjector.SERVICE_RANKING)
>>>>>>> 9525c964
public class I18nInjector extends BaseInjector<I18N> {

    public static final String NAME = "eak-etoolbox-i18n-injector";

    private static final Pattern LOCALE_PARTS_SPLITTER = Pattern.compile("[/_-]");

    @Reference(cardinality = ReferenceCardinality.MULTIPLE)
    private List<ResourceBundleProvider> resourceBundleProviders;

    /**
     * Retrieves the name of the current instance
     * @return String value
     * @see Injector
     */
    @Nonnull
    @Override
    public String getName() {
        return NAME;
    }

    /**
     * {@inheritDoc}
     */
    @Override
<<<<<<< HEAD
    public I18N getAnnotation(AnnotatedElement element) {
=======
    public I18N getAnnotationType(AnnotatedElement element) {
>>>>>>> 9525c964
        return element.getDeclaredAnnotation(I18N.class);
    }

    /**
     * {@inheritDoc}
     */
    @Override
<<<<<<< HEAD
    public Object getValue(Object adaptable, String name, Type type, I18N annotation, Object defaultValue) {
=======
    public Object getValue(Object adaptable, String name, Type type, I18N annotation) {
>>>>>>> 9525c964
        String value = StringUtils.defaultIfEmpty(annotation.value(), name);

        Function<Object, Locale> localeDetector = InstantiationUtil.getObjectInstance(annotation.localeDetector());
        Locale locale = StringUtils.isNotBlank(annotation.locale())
            ? getLocale(annotation.locale())
            : getLocale(adaptable, localeDetector);

        I18n i18n = getI18n(adaptable, locale);

        if (isI18nType(type)) {
            return i18n;
        } else if (String.class.equals(type)) {
            return i18n.get(value);
        }

        return null;
    }

    /**
     * Creates a new {@link Locale} object from the provided string token
     * @param value String value parsed to create a {@code Locale}
     * @return {@code Locale} instance
     */
    private Locale getLocale(String value) {
        String[] parts = LOCALE_PARTS_SPLITTER.split(value, 2);
        if (parts.length == 2) {
            return new Locale(parts[0].toLowerCase(), parts[1].toLowerCase());
        }
        return new Locale(parts[0].toLowerCase());
    }

    /**
     * Creates a new {@link Locale} object from the given adaptable object using the provided locale detector
     * @param adaptable A {@link SlingHttpServletRequest} or a {@link Resource} instance
     * @param detector  A routine used to guess the proper locale from the current request or resource
     * @return {@code Locale} instance; might be null
     */
    private Locale getLocale(
        Object adaptable,
        Function<Object, Locale> detector) {

        return Optional.ofNullable(detector).map(d -> detector.apply(adaptable)).orElse(null);
    }

    /**
     * Retrieves an {@link I18n} object for the given adaptable and locale
     * @param adaptable A {@link SlingHttpServletRequest} or a {@link Resource} instance
     * @param locale    A nullable {@link Locale} object
     * @return {@code I18n} instance
     */
    private I18n getI18n(Object adaptable, Locale locale) {
        SlingHttpServletRequest request = AdaptationUtil.getRequest(adaptable);
        if (request != null && locale != null) {
            return new I18n(request.getResourceBundle(locale));
        } else if (request != null) {
            return new I18n(request);
        }
        ResourceBundle resourceBundle = CollectionUtils.emptyIfNull(resourceBundleProviders)
            .stream()
            .map(provider -> provider.getResourceBundle(locale != null ? locale : Locale.getDefault()))
            .filter(Objects::nonNull)
            .findFirst()
            .orElse(null);
        return new I18n(resourceBundle);
    }

    /**
     * Gets whether the provided member {@code Type} is assignable to {@link I18n}
     * @param value {@code Type} reference
     * @return True or false
     */
    private static boolean isI18nType(Type value) {
        return value instanceof Class<?> && ClassUtils.isAssignable((Class<?>) value, I18n.class);
    }

}<|MERGE_RESOLUTION|>--- conflicted
+++ resolved
@@ -40,10 +40,6 @@
 import com.exadel.aem.toolkit.api.annotations.injectors.I18N;
 import com.exadel.aem.toolkit.core.injectors.utils.AdaptationUtil;
 import com.exadel.aem.toolkit.core.injectors.utils.InstantiationUtil;
-<<<<<<< HEAD
-import com.exadel.aem.toolkit.core.injectors.utils.TypeUtil;
-=======
->>>>>>> 9525c964
 
 /**
  * Provides injecting into a Sling model an {@link com.day.cq.i18n.I18n} object that corresponds to the current locale,
@@ -51,15 +47,9 @@
  * @see I18N
  * @see BaseInjector
  */
-<<<<<<< HEAD
-@Component(service = Injector.class,
-    property = Constants.SERVICE_RANKING + ":Integer=" + InjectorConstants.SERVICE_RANKING
-)
-=======
 @Component(
     service = Injector.class,
     property = Constants.SERVICE_RANKING + ":Integer=" + BaseInjector.SERVICE_RANKING)
->>>>>>> 9525c964
 public class I18nInjector extends BaseInjector<I18N> {
 
     public static final String NAME = "eak-etoolbox-i18n-injector";
@@ -84,11 +74,7 @@
      * {@inheritDoc}
      */
     @Override
-<<<<<<< HEAD
-    public I18N getAnnotation(AnnotatedElement element) {
-=======
     public I18N getAnnotationType(AnnotatedElement element) {
->>>>>>> 9525c964
         return element.getDeclaredAnnotation(I18N.class);
     }
 
@@ -96,11 +82,7 @@
      * {@inheritDoc}
      */
     @Override
-<<<<<<< HEAD
-    public Object getValue(Object adaptable, String name, Type type, I18N annotation, Object defaultValue) {
-=======
     public Object getValue(Object adaptable, String name, Type type, I18N annotation) {
->>>>>>> 9525c964
         String value = StringUtils.defaultIfEmpty(annotation.value(), name);
 
         Function<Object, Locale> localeDetector = InstantiationUtil.getObjectInstance(annotation.localeDetector());
@@ -175,5 +157,4 @@
     private static boolean isI18nType(Type value) {
         return value instanceof Class<?> && ClassUtils.isAssignable((Class<?>) value, I18n.class);
     }
-
 }