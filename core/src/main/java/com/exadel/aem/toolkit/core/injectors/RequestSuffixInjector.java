--- conflicted
+++ resolved
@@ -24,13 +24,9 @@
 import org.osgi.service.component.annotations.Component;
 
 import com.exadel.aem.toolkit.api.annotations.injectors.RequestSuffix;
-<<<<<<< HEAD
-=======
 import com.exadel.aem.toolkit.core.injectors.utils.AdaptationUtil;
 import com.exadel.aem.toolkit.core.injectors.utils.CastUtil;
->>>>>>> 9525c964
 import com.exadel.aem.toolkit.core.injectors.utils.TypeUtil;
-import com.exadel.aem.toolkit.core.injectors.utils.AdaptationUtil;
 
 /**
  * Provides injecting into a Sling model the value of the {@code suffix} or {@code suffixResource} properties of the
@@ -38,15 +34,9 @@
  * @see RequestSuffix
  * @see BaseInjector
  */
-<<<<<<< HEAD
-@Component(service = Injector.class,
-    property = Constants.SERVICE_RANKING + ":Integer=" + InjectorConstants.SERVICE_RANKING
-)
-=======
 @Component(
     service = Injector.class,
     property = Constants.SERVICE_RANKING + ":Integer=" + BaseInjector.SERVICE_RANKING)
->>>>>>> 9525c964
 public class RequestSuffixInjector extends BaseInjector<RequestSuffix> {
 
     public static final String NAME = "eak-request-suffix-injector";
@@ -62,23 +52,8 @@
         return NAME;
     }
 
-    @Override
-    public RequestSuffix getAnnotation(AnnotatedElement element) {
-        return element.getDeclaredAnnotation(RequestSuffix.class);
-    }
-
     /**
      * {@inheritDoc}
-<<<<<<< HEAD
-     */
-    @Override
-    public Object getValue(
-            Object adaptable,
-            String name,
-            Type type,
-            RequestSuffix annotation,
-            Object defaultValue) {
-=======
      */
     @Override
     public RequestSuffix getAnnotationType(AnnotatedElement element) {
@@ -94,10 +69,9 @@
         String name,
         Type type,
         RequestSuffix annotation) {
->>>>>>> 9525c964
 
         SlingHttpServletRequest request = AdaptationUtil.getRequest(adaptable);
-        if(request == null) {
+        if (request == null) {
             return null;
         }
         return getValue(request, type);
@@ -119,10 +93,6 @@
             || TypeUtil.isSupportedCollectionOrArrayOfType(type, String.class)) {
             return CastUtil.toType(request.getRequestPathInfo().getSuffix(), type);
         }
-<<<<<<< HEAD
-
-=======
->>>>>>> 9525c964
         return null;
     }
 
