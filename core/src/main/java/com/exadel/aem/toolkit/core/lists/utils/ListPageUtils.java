/*
 * Licensed under the Apache License, Version 2.0 (the "License").
 * You may not use this file except in compliance with the License.
 * You may obtain a copy of the License at
 *
 *     http://www.apache.org/licenses/LICENSE-2.0
 *
 * Unless required by applicable law or agreed to in writing, software
 * distributed under the License is distributed on an "AS IS" BASIS,
 * WITHOUT WARRANTIES OR CONDITIONS OF ANY KIND, either express or implied.
 * See the License for the specific language governing permissions and
 * limitations under the License.
 */
package com.exadel.aem.toolkit.core.lists.utils;

import org.apache.commons.lang3.StringUtils;
import org.apache.sling.api.resource.ModifiableValueMap;
import org.apache.sling.api.resource.ResourceResolver;
import com.day.cq.commons.jcr.JcrUtil;
import com.day.cq.wcm.api.Page;
import com.day.cq.wcm.api.PageManager;
import com.day.cq.wcm.api.WCMException;

import com.exadel.aem.toolkit.core.CoreConstants;
import com.exadel.aem.toolkit.core.lists.ListConstants;

/**
 * Contains methods for manipulation with List Page
 */
class ListPageUtils {

    /**
     * Default (instantiation-restricting) constructor
     */
    private ListPageUtils() {
    }

    /**
     * Creates a list page under given path
     * @param resourceResolver Sling {@link ResourceResolver} instance used to create the list
     * @param path             JCR path of the items list page.
<<<<<<< HEAD
     * @return Created page containing list of entries
=======
     * @return Created page containing list of entries or {@code null} if {@link PageManager} cannot be instantiated
     * or {@code path} is blank
>>>>>>> 67b11ff4
     * @throws WCMException If a page cannot be created
     */
    public static Page createListPage(ResourceResolver resourceResolver, String path) throws WCMException {
        PageManager pageManager = resourceResolver.adaptTo(PageManager.class);
        if (StringUtils.isBlank(path)) {
            throw new IllegalArgumentException("Path cannot be blank!");
        }

        String parentPath = StringUtils.substringBeforeLast(path, CoreConstants.SEPARATOR_SLASH);
        String pageName = StringUtils.substringAfterLast(path, CoreConstants.SEPARATOR_SLASH);
        Page listPage = pageManager.create(parentPath, JcrUtil.createValidName(pageName), ListConstants.LIST_TEMPLATE_NAME, pageName);

        ModifiableValueMap pageProperties = listPage.getContentResource().adaptTo(ModifiableValueMap.class);
        if (pageProperties != null) {
            pageProperties.put(CoreConstants.PN_ITEM_RESOURCE_TYPE, ListConstants.SIMPLE_LIST_ITEM_RESOURCE_TYPE);
        }

        return listPage;
    }

}<|MERGE_RESOLUTION|>--- conflicted
+++ resolved
@@ -39,12 +39,7 @@
      * Creates a list page under given path
      * @param resourceResolver Sling {@link ResourceResolver} instance used to create the list
      * @param path             JCR path of the items list page.
-<<<<<<< HEAD
-     * @return Created page containing list of entries
-=======
-     * @return Created page containing list of entries or {@code null} if {@link PageManager} cannot be instantiated
-     * or {@code path} is blank
->>>>>>> 67b11ff4
+     * @return {@link Page} containing list of entries
      * @throws WCMException If a page cannot be created
      */
     public static Page createListPage(ResourceResolver resourceResolver, String path) throws WCMException {
