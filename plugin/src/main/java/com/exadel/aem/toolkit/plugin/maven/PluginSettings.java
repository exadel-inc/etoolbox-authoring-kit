--- conflicted
+++ resolved
@@ -19,53 +19,29 @@
 import org.apache.commons.lang3.StringUtils;
 
 import com.exadel.aem.toolkit.plugin.exceptions.handlers.ExceptionHandlers;
-<<<<<<< HEAD
+import com.exadel.aem.toolkit.plugin.utils.ClassUtil;
 import com.exadel.aem.toolkit.plugin.utils.DialogConstants;
-=======
-import com.exadel.aem.toolkit.plugin.utils.ClassUtil;
->>>>>>> 8bc9403a
 
 /**
  * Contains settings specified in the Maven's POM file(-s) that control the execution of the ToolKit's plugin
  */
 public class PluginSettings {
 
-<<<<<<< HEAD
     public static final PluginSettings EMPTY = new PluginSettings();
 
-    private String componentsPathBase;
-=======
     private String defaultPathBase;
->>>>>>> 8bc9403a
 
     private List<ReferenceEntry> referenceEntries;
 
     private String terminateOn;
 
     /**
-<<<<<<< HEAD
      * Default (instantiation-restricting) constructor
      */
     PluginSettings() {
     }
 
     /**
-     * Retrieves the root path within the components file structure. This is used to define a corresponding file system
-     * entry for every AEM component-backing Java class
-     * @return String value
-     */
-    public String getComponentsPathBase() {
-        return StringUtils.defaultString(componentsPathBase);
-    }
-
-    /**
-     * Retrieves the root package qualifier for the AEM components processable by this plugin like {@code
-     * com.acme.aem.components.*}. If not specified, all available components will be processed
-     * @return Optional string value
-     */
-    public String getComponentsReferenceBase() {
-        return StringUtils.defaultString(componentsReferenceBase);
-=======
      * Retrieves the root path within the components file structure. In a multi-package project, the routine attempts to
      * pick up the most appropriate path judging by the component's class and falls back to the path specified in the
      * current ToolKit plugin instance. The result is used to define a corresponding file system entry for every AEM
@@ -87,7 +63,6 @@
             return matchedPathBase;
         }
         return StringUtils.defaultString(defaultPathBase);
->>>>>>> 8bc9403a
     }
 
     /**
