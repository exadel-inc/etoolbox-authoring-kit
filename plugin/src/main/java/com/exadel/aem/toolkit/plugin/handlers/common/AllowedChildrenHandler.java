/*
 * Licensed under the Apache License, Version 2.0 (the "License").
 * You may not use this file except in compliance with the License.
 * You may obtain a copy of the License at
 *
 *     http://www.apache.org/licenses/LICENSE-2.0
 *
 * Unless required by applicable law or agreed to in writing, software
 * distributed under the License is distributed on an "AS IS" BASIS,
 * WITHOUT WARRANTIES OR CONDITIONS OF ANY KIND, either express or implied.
 * See the License for the specific language governing permissions and
 * limitations under the License.
 */
package com.exadel.aem.toolkit.plugin.handlers.common;

import java.io.IOException;
import java.util.Arrays;
import java.util.List;
import java.util.stream.Collectors;

import com.exadel.aem.toolkit.api.annotations.meta.Scopes;
import com.exadel.aem.toolkit.api.annotations.policies.AllowedChildren;
import com.exadel.aem.toolkit.api.annotations.policies.PolicyMergeMode;
import com.exadel.aem.toolkit.api.annotations.policies.PolicyTarget;
import com.exadel.aem.toolkit.api.handlers.Handler;
import com.exadel.aem.toolkit.api.handlers.Source;
import com.exadel.aem.toolkit.api.handlers.Target;
import com.exadel.aem.toolkit.core.CoreConstants;
import com.exadel.aem.toolkit.plugin.utils.ArrayUtil;
import com.exadel.aem.toolkit.plugin.utils.DialogConstants;

import com.fasterxml.jackson.core.JsonGenerator;
import com.fasterxml.jackson.databind.JsonSerializer;
import com.fasterxml.jackson.databind.ObjectMapper;
import com.fasterxml.jackson.databind.SerializerProvider;
import com.fasterxml.jackson.databind.module.SimpleModule;
import com.fasterxml.jackson.databind.node.ObjectNode;

/**
 * Implements {@code BiConsumer} to populate a {@link Target} instance with properties originating from a {@link Source}
 * object. The source refers to the {@code updatecomponentlist} listener of the {@code cq:childEditConfig} or {@code
 * cq:editConfig} node of an AEM component
 */
public class AllowedChildrenHandler implements Handler {

    private static final String VALUE_POLICY_RESOLVER_FORMAT = "Granite.PolicyResolver.build('%s')";

    private static final ObjectMapper OBJECT_MAPPER = new ObjectMapper()
        .registerModule(new SimpleModule()
            .addSerializer(AllowedChildren.class, new AllowedChildrenSerializer()));

    /**
     * Processes data that can be extracted from the given {@code Source} and stores it into the provided {@code
     * Target}
     * @param source {@code Source} object used for data retrieval
     * @param target Resulting {@code Target} object
     */
    @Override
    public void accept(Source source, Target target) {
        source.tryAdaptTo(AllowedChildren[].class).ifPresent(adaptation -> populatePolicies(adaptation, target));
    }

    /**
     * Processes data from {@code AllowedChildren[]} annotations and stores it into 'cq:listeners' node of the provided
     * {@code Target}
     * @param rules  {@code AllowedChildren[]} object used for data retrieval
     * @param target Resulting {@code Target} object
     */
    private static void populatePolicies(AllowedChildren[] rules, Target target) {
        List<AllowedChildren> allowedChildrenList = Arrays.stream(rules)
            .filter(ac -> isEditConfig(target) == PolicyTarget.CURRENT.equals(ac.targetContainer()))
            .collect(Collectors.toList());
        if (allowedChildrenList.isEmpty()) {
            return;
        }
        String json = toJson(allowedChildrenList, isEditConfig(target))
            .replace("'", "\\\\'");
        target
            .attribute(DialogConstants.PN_PRIMARY_TYPE, DialogConstants.NT_EDIT_CONFIG)
            .getOrCreateTarget(DialogConstants.NN_LISTENERS)
            .attribute(DialogConstants.PN_PRIMARY_TYPE, DialogConstants.NT_LISTENERS)
            .attribute(CoreConstants.PN_UPDATE_COMPONENT_LIST, String.format(VALUE_POLICY_RESOLVER_FORMAT, json));
    }

    /**
     * Gets whether the given {@link Target} is a representation of a {@code cq:editConfig} node of an AEM component
     * @param target {@code Target} instance
     * @return True or false
     */
    private static boolean isEditConfig(Target target) {
        return Scopes.CQ_EDIT_CONFIG.equals(target.getScope());
    }

    /* -------------
       Serialization
       ------------- */

    /**
     * Converts {@code List} of {@link AllowedChildren} annotations and boolean value representing target node to the
     * JSON format
     * @param rules        {@code List} of {@link AllowedChildren} annotations
     * @param isEditConfig True indicates that the listener specified in {@code cq:editConfig} is used. Otherwise, the
     *                     listener in {@code cq:childEditConfig} is used
     * @return True or false
     */
    private static String toJson(List<AllowedChildren> rules, boolean isEditConfig) {
        ObjectNode objectNode = OBJECT_MAPPER.createObjectNode();
        objectNode.put("isEditConfig", isEditConfig);
        objectNode.set("rules", OBJECT_MAPPER.valueToTree(rules));
        return objectNode.toString();
    }

    /**
     * Represents {@link JsonSerializer} for storing the configuration set up via {@link AllowedChildren} in the content
     * repository
     */
    private static class AllowedChildrenSerializer extends JsonSerializer<AllowedChildren> {

        /**
         * Retrieves a JSON render of the provided {@code AllowedChildren} annotation
         * @param allowedChildren    {@code AllowedChildren} object
         * @param jsonGenerator      Managed {@code JsonGenerator} object
         * @param serializerProvider Managed {@code SerializerProvider} object
         * @throws IOException if the serialization fails
         */
        @Override
        public void serialize(
            AllowedChildren allowedChildren,
            JsonGenerator jsonGenerator,
            SerializerProvider serializerProvider) throws IOException {

            jsonGenerator.writeStartObject();
            serializeNonEmptyArray(
                "value",
                ArrayUtil.flatten(allowedChildren.value()),
                jsonGenerator,
                serializerProvider);
            serializeNonEmptyArray(
                "pageResourceTypes",
                ArrayUtil.flatten(allowedChildren.pageResourceTypes()),
                jsonGenerator,
                serializerProvider);
            serializeNonEmptyArray(
                "templates",
                ArrayUtil.flatten(allowedChildren.templates()),
                jsonGenerator,
                serializerProvider);
            serializeNonEmptyArray(
                "parentsResourceTypes",
<<<<<<< HEAD
                ArrayUtil.flatten(allowedChildren.parents()),
=======
                allowedChildren.parents(),
>>>>>>> 6f12c2af
                jsonGenerator,
                serializerProvider);
            serializeNonEmptyArray(
                "pagePaths",
                ArrayUtil.flatten(allowedChildren.pagePaths()),
                jsonGenerator,
                serializerProvider);
            serializeNonEmptyArray(
                "containers",
                ArrayUtil.flatten(allowedChildren.resourceNames()),
                jsonGenerator,
                serializerProvider);
            if (!PolicyMergeMode.OVERRIDE.equals(allowedChildren.mode())) {
                serializerProvider.defaultSerializeField("mode", allowedChildren.mode(), jsonGenerator);
            }
            jsonGenerator.writeEndObject();
        }

        /**
         * Retrieves a JSON render of the provided array
         * @param fieldName          Name of the field being serialized
         * @param value              Value of the field
         * @param jsonGenerator      Managed {@code JsonGenerator} object
         * @param serializerProvider Managed {@code SerializerProvider} object
         * @throws IOException if the serialization fails
         */
        private void serializeNonEmptyArray(
            String fieldName,
            String[] value,
            JsonGenerator jsonGenerator,
            SerializerProvider serializerProvider) throws IOException {

            if (value.length == 0) {
                return;
            }
            serializerProvider.defaultSerializeField(fieldName, value, jsonGenerator);
        }
    }
}<|MERGE_RESOLUTION|>--- conflicted
+++ resolved
@@ -147,11 +147,7 @@
                 serializerProvider);
             serializeNonEmptyArray(
                 "parentsResourceTypes",
-<<<<<<< HEAD
-                ArrayUtil.flatten(allowedChildren.parents()),
-=======
                 allowedChildren.parents(),
->>>>>>> 6f12c2af
                 jsonGenerator,
                 serializerProvider);
             serializeNonEmptyArray(
