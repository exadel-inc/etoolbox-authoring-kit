--- conflicted
+++ resolved
@@ -68,11 +68,7 @@
      * @param value     The value to convert
      * @param valueType {@code Class<?>} reference representing the type of the value
      * @param <T>       Type of the value
-<<<<<<< HEAD
-     * @return String representing the value. If {@code null} reference was passed, an empty string is returned
-=======
-     * @return A string that represents the value. If {@code null} reference was passed, an empty string is returned
->>>>>>> 8bc9403a
+     * @return A string that represents the value. If {@code null} reference was passed, an empty string is returned
      */
     public static <T> String format(T value, Class<?> valueType) {
         if (value == null) {
@@ -117,13 +113,8 @@
     }
 
     /**
-<<<<<<< HEAD
      * Converts a collection of arbitrary values into a JCR-compliant attribute value string. Every member of the
      * collection is processed with the provided routine before being written to the resulting string
-=======
-     * Turns a collection of arbitrary values into a JCR-compliant attribute value string. Every member of the
-     * collection is converted with the provided routine before being written to the resulting string
->>>>>>> 8bc9403a
      * @param value      The array to convert
      * @param valueType  {@code Class<?>} reference representing the underlying collection type
      * @param conversion {@code Function<Object, String>} to convert every passed collection member before storing
@@ -138,11 +129,7 @@
             .filter(Objects::nonNull)
             .map(conversion)
             .map(s ->
-<<<<<<< HEAD
-                s.startsWith(DialogConstants.ARRAY_OPENING) && s.endsWith(DialogConstants.ARRAY_CLOSING)
-=======
                 s.startsWith(CoreConstants.ARRAY_OPENING) && s.endsWith(CoreConstants.ARRAY_CLOSING)
->>>>>>> 8bc9403a
                     ? ESCAPE_STRING + s
                     : s)
             .collect(Collectors.joining(CoreConstants.SEPARATOR_COMMA));
@@ -178,11 +165,7 @@
             return new HashSet<>();
         }
         return new LinkedHashSet<>(Arrays.asList(StringUtils
-<<<<<<< HEAD
-            .strip(value, DialogConstants.ARRAY_OPENING + DialogConstants.ARRAY_CLOSING)
-=======
             .strip(value, CoreConstants.ARRAY_OPENING + CoreConstants.ARRAY_CLOSING)
->>>>>>> 8bc9403a
             .split(SPLITTING_PATTERN)));
     }
 
@@ -196,18 +179,12 @@
             return new ArrayList<>();
         }
         return Arrays.asList(StringUtils
-<<<<<<< HEAD
-            .strip(value, DialogConstants.ARRAY_OPENING + DialogConstants.ARRAY_CLOSING)
-            .split(SPLITTING_PATTERN));
-    }
-
-=======
             .strip(value, CoreConstants.ARRAY_OPENING + CoreConstants.ARRAY_CLOSING)
             .split(SPLITTING_PATTERN));
     }
 
     /* ---------------
-       Utility methods
+       Service methods
        --------------- */
 
     /**
@@ -223,5 +200,4 @@
         }
         return result;
     }
->>>>>>> 8bc9403a
 }