/*
 * Licensed under the Apache License, Version 2.0 (the "License").
 * You may not use this file except in compliance with the License.
 * You may obtain a copy of the License at
 *
 *     http://www.apache.org/licenses/LICENSE-2.0
 *
 * Unless required by applicable law or agreed to in writing, software
 * distributed under the License is distributed on an "AS IS" BASIS,
 * WITHOUT WARRANTIES OR CONDITIONS OF ANY KIND, either express or implied.
 * See the License for the specific language governing permissions and
 * limitations under the License.
 */
package com.exadel.aem.toolkit.plugin.runtime;

import java.io.File;
import java.lang.annotation.Annotation;
import java.lang.reflect.Field;
import java.lang.reflect.InvocationTargetException;
import java.net.MalformedURLException;
import java.net.URI;
import java.net.URL;
import java.net.URLClassLoader;
import java.util.Arrays;
import java.util.HashSet;
import java.util.List;
import java.util.Objects;
import java.util.Set;
import java.util.stream.Collectors;

import org.apache.commons.lang3.ClassUtils;
import org.apache.commons.lang3.StringUtils;
import org.reflections.Reflections;
import org.reflections.scanners.SubTypesScanner;
import org.reflections.scanners.TypeAnnotationsScanner;
import org.reflections.util.ConfigurationBuilder;

import com.exadel.aem.toolkit.api.annotations.main.AemComponent;
import com.exadel.aem.toolkit.api.annotations.main.Dialog;
import com.exadel.aem.toolkit.api.annotations.meta.Scopes;
import com.exadel.aem.toolkit.api.annotations.meta.Validator;
import com.exadel.aem.toolkit.api.handlers.Handler;
import com.exadel.aem.toolkit.api.handlers.Handles;
import com.exadel.aem.toolkit.api.handlers.HandlesWidgets;
import com.exadel.aem.toolkit.api.runtime.Injected;
import com.exadel.aem.toolkit.api.runtime.RuntimeContext;
import com.exadel.aem.toolkit.plugin.exceptions.ExtensionApiException;
import com.exadel.aem.toolkit.plugin.maven.PluginRuntime;
import com.exadel.aem.toolkit.plugin.maven.PluginRuntimeContext;
import com.exadel.aem.toolkit.plugin.sources.ComponentSource;
import com.exadel.aem.toolkit.plugin.sources.Sources;
<<<<<<< HEAD
=======
import com.exadel.aem.toolkit.plugin.utils.ClassUtil;
>>>>>>> aba516d5
import com.exadel.aem.toolkit.plugin.utils.ScopeUtil;
import com.exadel.aem.toolkit.plugin.utils.ordering.OrderingUtil;

/**
 * Introspects the classes available in Maven reactor to retrieve and manage Toolkit-related logic
 */
public class ReflectionContextHelper {

    private org.reflections.Reflections reflections;

    private List<ComponentSource> components;

    private List<Handler> handlers;

    private List<Validator> validators;

    /**
     * Default (instantiation-restricting) constructor
     */
    private ReflectionContextHelper() {
    }

    /* -----------------------------
       Retrieving managed components
       ----------------------------- */

    /**
     * Retrieves a collection of unique {@code ComponentSource} objects that encapsulate {@code AemComponent}-annotated
<<<<<<< HEAD
     * and {@code @Dialog}-annotated classes. If the processing is restricted to certain package(-s) in the plugin's
     * settings, the classes are made sure to conform
     * @return A non-null {@code Set} of {@code ComponentSource} objects; can be empty
     */
    public List<ComponentSource> getComponents() {
=======
     * and {@code @Dialog}-annotated classes
     * @param packageBase Restricts the processing to certain package(-s) in the plugin's settings. Can help to e.g.
     *                    separate between classes that are matched by component folders in the current content package
     * @return A non-null list of {@code ComponentSource} objects; can be empty
     */
    public List<ComponentSource> getComponents(String packageBase) {
        return getComponents()
            .stream()
            .filter(comp -> StringUtils.isEmpty(packageBase) || ClassUtil.matchesReference(comp.adaptTo(Class.class), packageBase))
            .collect(Collectors.toList());
    }

    /**
     * Retrieves a collection of unique {@code ComponentSource} objects that encapsulate {@code AemComponent}-annotated
     * and {@code @Dialog}-annotated classes
     * @return A non-null list of {@code ComponentSource} objects; can be empty
     */
    private List<ComponentSource> getComponents() {
>>>>>>> aba516d5
        if (components != null) {
            return components;
        }

<<<<<<< HEAD
        Set<Class<?>> classesAnnotatedWithComponent = reflections.getTypesAnnotatedWith(AemComponent.class, true).stream()
            .filter(cls -> StringUtils.isEmpty(packageBase) || cls.getName().startsWith(packageBase))
            .collect(Collectors.toSet());
        Set<Class<?>> classesAnnotatedWithDialog = reflections.getTypesAnnotatedWith(Dialog.class, true).stream()
            .filter(cls -> StringUtils.isEmpty(packageBase) || cls.getName().startsWith(packageBase))
            .collect(Collectors.toSet());
=======
        Set<Class<?>> classesAnnotatedWithComponent = new HashSet<>(
            reflections.getTypesAnnotatedWith(AemComponent.class, true));
        Set<Class<?>> classesAnnotatedWithDialog = new HashSet<>(
            reflections.getTypesAnnotatedWith(Dialog.class, true));
>>>>>>> aba516d5

        Set<Class<?>> componentViews = new HashSet<>();
        classesAnnotatedWithComponent.forEach(cls -> componentViews.addAll(Arrays.asList(cls.getAnnotation(AemComponent.class).views())));
        classesAnnotatedWithComponent.addAll(classesAnnotatedWithDialog
            .stream()
            .filter(cls -> !componentViews.contains(cls))
            .collect(Collectors.toList()));

        components = classesAnnotatedWithComponent.stream().map(Sources::fromComponentClass).collect(Collectors.toList());
        return components;
    }

    /**
     * Retrieves a {@link ComponentSource} that encapsulates the given AEM component's {@code Class}
     * @param componentClass {@code Class} reference; a non-null value is expected
     * @return {@code ComponentSource} value; can be null if there's no match
     */
    public ComponentSource getComponent(Class<?> componentClass) {
        return getComponents()
            .stream()
            .filter(comp -> comp.matches(componentClass))
            .findFirst()
            .orElse(null);
    }

    /**
     * Retrieves a {@link ComponentSource} that matches the given {@code path} (either an absolute one or a chunk)
     * @param path {@code String} value; a non-blank string is expected
     * @return {@code ComponentSource} value; can be null if there's no match
     */
    public ComponentSource getComponent(String path) {
        return getComponents()
            .stream()
            .filter(comp -> comp.matches(path))
            .findFirst()
            .orElse(null);
    }

    /* -------------------
       Retrieving handlers
       ------------------- */

    /**
     * Retrieves a list of {@link Handler} instances that match the provided annotations and scope. The list is ordered
     * in such a way as to honor the relations set by {@code before} and {@code after} anchors
     * @param scope       A non-null string representing the scope that the handlers must match
     * @param annotations A non-null array of {@code Annotation} objects, usually representing annotations of a method
     *                    or a class
     * @return {@code List} of handler instances, ordered
     */
    public List<Handler> getHandlers(String scope, Annotation[] annotations) {
        List<Handler> result = getHandlers().stream()
            .filter(handler -> isHandlerMatches(handler, scope, annotations))
            .collect(Collectors.toList());
        return OrderingUtil.sortHandlers(result);
    }

    /**
     * Retrieves a list of {@link Handler} instances that match the provided annotation types and scope. The list is
     * ordered in such a way as to honor the relations set by {@code before} and {@code after} anchors
     * @param scope           A non-null string representing the scope that the handlers must match
     * @param annotationTypes Non-null array of {@code Class} objects
     * @return {@code List} of handler instances, ordered
     */
    public List<Handler> getHandlers(String scope, Class<?>... annotationTypes) {
        List<Handler> result = getHandlers().stream()
            .filter(handler -> isHandlerMatches(handler, scope, annotationTypes))
            .collect(Collectors.toList());
        return OrderingUtil.sortHandlers(result);
    }

    /**
     * Retrieves the list of {@code Handler}s defined within the scope the plugin is operating in
     * @return {@code List} of handler instances
     */
    public List<Handler> getHandlers() {
        if (handlers != null) {
            return handlers;
        }
        handlers = reflections.getSubTypesOf(Handler.class).stream()
            .filter(cls -> !cls.isInterface())
            .map(ReflectionContextHelper::getHandlerInstance)
            .filter(Objects::nonNull)
            .sorted(OrderingUtil::compareByOrigin) // to provide stable handlers sequence between runs
            .collect(Collectors.toList());
        return handlers;
    }

    /**
     * Tests whether the given handler fits for the conditions defined by the set of manageable annotations and the
     * {@code Scope} value
     * @param scope       String value representing the scope that the handlers must match
     * @param handler     {@code Handler} instance to test
     * @param annotations An array of {@code Annotation} objects, usually representing annotations of a method or class
     * @return True or false
     */
    private static boolean isHandlerMatches(Handler handler, String scope, Annotation[] annotations) {
        return isHandlerMatches(handler, scope, Arrays.stream(annotations).map(Annotation::annotationType).toArray(Class<?>[]::new));
    }

    /**
     * Tests whether the given handler fits for the conditions defined by the set of manageable annotations and the
     * {@code Scope} value
     * @param handler         {@code Handler} instance to test
     * @param scope           String value representing the scope that the handlers must match
     * @param annotationTypes An array of {@code Class} references, usually representing types of annotations of a
     *                        method or a class
     * @return True or false
     */
    @SuppressWarnings("deprecation") // HandlesWidgets processing is retained for compatibility and will be removed
    // in a version after 2.0.2
    private static boolean isHandlerMatches(Handler handler, String scope, Class<?>[] annotationTypes) {
        Handles handles = handler.getClass().getDeclaredAnnotation(Handles.class);
        HandlesWidgets handlesWidgets = handler.getClass().getDeclaredAnnotation(HandlesWidgets.class);
        if (handles == null && handlesWidgets == null) {
            return false;
        }
        Class<? extends Annotation>[] handledAnnotationTypes = handles != null
            ? handles.value()
            : handlesWidgets.value();
        boolean isMatchByType = Arrays.stream(handledAnnotationTypes)
            .anyMatch(annotationType -> Arrays.asList(annotationTypes).contains(annotationType));

        String[] handlerScopes = handles != null ? handles.scope() : new String[]{Scopes.DEFAULT};
        // Try to guess appropriate scopes for the handler judging by the annotations it handles
        // (so that if it handles e.g. @ChildEditConfig, the scope for the handler is exactly ChildEditConfig)
        if (handles != null && handlerScopes.length == 1 && handlerScopes[0].equals(Scopes.DEFAULT)) {
            handlerScopes = ScopeUtil.designate(handles.value());
        }
        // If still no particular scopes, try to guess by the mere annotations added to the current class
        // (so that if there's e.g. @Dialog, and the handler has no particular scope, it is considered the handler
        // is also for the dialog)
        if (handlerScopes.length == 1 && handlerScopes[0].equals(Scopes.DEFAULT)) {
            handlerScopes = ScopeUtil.designate(annotationTypes);
        }
        boolean isMatchByScope = ScopeUtil.fits(scope, handlerScopes);

        return isMatchByType && isMatchByScope;
    }

    /**
     * Creates a new instance of a handler by {@code Class} reference and populates the runtime context
     * @param handlerClass The handler class to instantiate
     * @param <T>          Handler type
     * @return New handler instance
     */
    @SuppressWarnings("deprecation") // RuntimeContext and @Injected are processed for compatibility, to be removed in
    // a version after 2.0.2
    private static <T> T getHandlerInstance(Class<? extends T> handlerClass) {
        T instance = getInstance(handlerClass);
        if (instance != null) {
            Arrays.stream(handlerClass.getDeclaredFields())
                .filter(field -> field.isAnnotationPresent(Injected.class)
                    && ClassUtils.isAssignable(field.getType(), RuntimeContext.class))
                .forEach(field -> populateRuntimeContext(instance, field));
        }
        return instance;
    }

    /**
     * Used to set a reference to {@link PluginRuntimeContext} to the handler instance
     * @param handler Handler instance
     * @param field   The field of the handler to populate
     */
    @SuppressWarnings("squid:S3011")
    // Access elevation is preserved for compatibility until context injection is retired
    private static void populateRuntimeContext(Object handler, Field field) {
        field.setAccessible(true);
        try {
            field.set(handler, PluginRuntime.context());
        } catch (IllegalAccessException e) {
            PluginRuntime.context().getExceptionHandler().handle(new ExtensionApiException(handler.getClass(), e));
        }
    }

    /* ---------------------
       Retrieving validators
       --------------------- */

    /**
     * Initializes as necessary and returns a collection of {@code Validator}s defined within the execution scope of the
     * ToolKit Maven plugin
     * @return {@code List} of instances
     */
    public List<Validator> getValidators() {
        if (validators != null) {
            return validators;
        }
        validators = reflections.getSubTypesOf(Validator.class).stream()
            .map(ReflectionContextHelper::getInstance)
            .filter(Objects::nonNull)
            .collect(Collectors.toList());
        return validators;
    }

    /* ----------------
       Common utilities
       ---------------- */

    /**
     * Creates a new instance object of the specified {@code Class}
     * @param instanceClass The class to instantiate
     * @param <T>           Instance type
     * @return New object instance
     */
    private static <T> T getInstance(Class<? extends T> instanceClass) {
        try {
            return instanceClass.getConstructor().newInstance();
        } catch (InstantiationException
            | IllegalAccessException
            | InvocationTargetException
            | NoSuchMethodException ex) {
            PluginRuntime.context().getExceptionHandler().handle(new ExtensionApiException(instanceClass, ex));
        }
        return null;
    }

    /* ---------------
       Factory methods
       --------------- */

    /**
     * Used to initialize a {@code PluginReflectionUtility} instance based on the list of available classpath entries in
     * the scope of this Maven plugin
     * @param elements List of classpath elements to be used in reflection routines
     * @return {@link ReflectionContextHelper} instance
     */
    public static ReflectionContextHelper fromCodeScope(List<String> elements) {
        URL[] urls = new URL[]{};
        if (elements != null) {
            urls = elements.stream()
                .map(File::new)
                .map(File::toURI)
                .map(ReflectionContextHelper::toUrl)
                .filter(Objects::nonNull).toArray(URL[]::new);
        }
        Reflections reflections = new Reflections(new ConfigurationBuilder()
            .addClassLoader(new URLClassLoader(urls, ReflectionContextHelper.class.getClassLoader()))
            .setUrls(urls)
            .setScanners(new TypeAnnotationsScanner(), new SubTypesScanner()));
        ReflectionContextHelper newInstance = new ReflectionContextHelper();
        newInstance.reflections = reflections;
        return newInstance;
    }

    /**
     * Converts {@link URI} parameter, such as of a classpath element, to an {@link URL} instance used by {@link
     * Reflections}
     * @param uri {@code URI} value
     * @return {@code URL} value
     */
    private static URL toUrl(URI uri) {
        try {
            return uri.toURL();
        } catch (MalformedURLException e) {
            PluginRuntime.context().getExceptionHandler().handle(e);
        }
        return null;
    }
}<|MERGE_RESOLUTION|>--- conflicted
+++ resolved
@@ -49,10 +49,7 @@
 import com.exadel.aem.toolkit.plugin.maven.PluginRuntimeContext;
 import com.exadel.aem.toolkit.plugin.sources.ComponentSource;
 import com.exadel.aem.toolkit.plugin.sources.Sources;
-<<<<<<< HEAD
-=======
 import com.exadel.aem.toolkit.plugin.utils.ClassUtil;
->>>>>>> aba516d5
 import com.exadel.aem.toolkit.plugin.utils.ScopeUtil;
 import com.exadel.aem.toolkit.plugin.utils.ordering.OrderingUtil;
 
@@ -81,13 +78,6 @@
 
     /**
      * Retrieves a collection of unique {@code ComponentSource} objects that encapsulate {@code AemComponent}-annotated
-<<<<<<< HEAD
-     * and {@code @Dialog}-annotated classes. If the processing is restricted to certain package(-s) in the plugin's
-     * settings, the classes are made sure to conform
-     * @return A non-null {@code Set} of {@code ComponentSource} objects; can be empty
-     */
-    public List<ComponentSource> getComponents() {
-=======
      * and {@code @Dialog}-annotated classes
      * @param packageBase Restricts the processing to certain package(-s) in the plugin's settings. Can help to e.g.
      *                    separate between classes that are matched by component folders in the current content package
@@ -106,24 +96,14 @@
      * @return A non-null list of {@code ComponentSource} objects; can be empty
      */
     private List<ComponentSource> getComponents() {
->>>>>>> aba516d5
         if (components != null) {
             return components;
         }
 
-<<<<<<< HEAD
-        Set<Class<?>> classesAnnotatedWithComponent = reflections.getTypesAnnotatedWith(AemComponent.class, true).stream()
-            .filter(cls -> StringUtils.isEmpty(packageBase) || cls.getName().startsWith(packageBase))
-            .collect(Collectors.toSet());
-        Set<Class<?>> classesAnnotatedWithDialog = reflections.getTypesAnnotatedWith(Dialog.class, true).stream()
-            .filter(cls -> StringUtils.isEmpty(packageBase) || cls.getName().startsWith(packageBase))
-            .collect(Collectors.toSet());
-=======
         Set<Class<?>> classesAnnotatedWithComponent = new HashSet<>(
             reflections.getTypesAnnotatedWith(AemComponent.class, true));
         Set<Class<?>> classesAnnotatedWithDialog = new HashSet<>(
             reflections.getTypesAnnotatedWith(Dialog.class, true));
->>>>>>> aba516d5
 
         Set<Class<?>> componentViews = new HashSet<>();
         classesAnnotatedWithComponent.forEach(cls -> componentViews.addAll(Arrays.asList(cls.getAnnotation(AemComponent.class).views())));
