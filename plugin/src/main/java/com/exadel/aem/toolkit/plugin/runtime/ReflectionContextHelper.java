--- conflicted
+++ resolved
@@ -95,14 +95,9 @@
     /**
      * Retrieves a collection of unique {@code ComponentSource} objects that encapsulate {@code AemComponent}-annotated
      * and {@code @Dialog}-annotated classes
-<<<<<<< HEAD
-     * @param packageBase Restricts the processing to the particular package(-s) in the plugin's settings. Can help to
-     *                    e.g. separate between classes that are matched by component folders in the current content
+     * @param packageBase Restricts the processing to the particular package(-s) in the plugin's settings. Can help to,
+     *                    e.g., separate between classes that are matched by component folders in the current content
      *                    package
-=======
-     * @param packageBase Restricts the processing to a particular package(-s) in the plugin's settings. Can help to e.g.
-     *                    separate between classes that are matched by component folders in the current content package
->>>>>>> 57c8b685
      * @return A non-null list of {@code ComponentSource} objects; can be empty
      */
     public List<ComponentSource> getComponents(String packageBase) {
@@ -170,13 +165,8 @@
 
     /**
      * Gets whether the given annotation has a managed handler or a meta-annotation. This method is useful for
-<<<<<<< HEAD
-     * distinguishing between ToolKit-relevant annotations (including custom ones that reside in the user's own
+     * distinguishing between ToolKit-relevant annotations (including custom ones that reside in the user's code
      * namespace) and "foreign" annotations
-=======
-     * distinguishing between ToolKit-relevant annotations (including custom ones that reside in the user's namespace)
-     * and "foreign" annotations
->>>>>>> 57c8b685
      * @param annotation {@link Annotation} object
      * @return True or false
      */
@@ -234,13 +224,8 @@
     }
 
     /**
-<<<<<<< HEAD
      * Tests whether the given handler is suitable for the conditions defined by the set of manageable annotations and
      * the {@code Scope} value
-=======
-     * Tests whether the given handler matches the conditions defined by the set of manageable annotations and the
-     * {@code Scope} value
->>>>>>> 57c8b685
      * @param scope       String value representing the scope that the handlers must match
      * @param handler     {@code Handler} instance to test
      * @param annotations An array of {@code Annotation} objects, usually representing annotations of a method or class
@@ -251,13 +236,8 @@
     }
 
     /**
-<<<<<<< HEAD
      * Tests whether the given handler is suitable for the conditions defined by the set of manageable annotations and
      * the {@code Scope} value
-=======
-     * Tests whether the given handler matches the conditions defined by the set of manageable annotations and the
-     * {@code Scope} value
->>>>>>> 57c8b685
      * @param handler         {@code Handler} instance to test
      * @param scope           String value representing the scope that the handlers must match
      * @param annotationTypes An array of {@code Class} references, usually representing types of annotations of a
@@ -285,13 +265,8 @@
             handlerScopes = ScopeUtil.designate(handles.value());
         }
         // If still no particular scopes, try to guess by the mere annotations added to the current class
-<<<<<<< HEAD
-        // (so that if there is, e.g., {@code @Dialog}, and the handler has no particular scope, it is considered the handler
-        // is also for the dialog)
-=======
         // (so that if there is, e.g., {@code @Dialog}, and the handler has no particular scope, it is assumed that
         // the handler is also for the dialog)
->>>>>>> 57c8b685
         if (handlerScopes.length == 1 && handlerScopes[0].equals(Scopes.DEFAULT)) {
             handlerScopes = ScopeUtil.designate(annotationTypes);
         }
