/*
 * Licensed under the Apache License, Version 2.0 (the "License").
 * You may not use this file except in compliance with the License.
 * You may obtain a copy of the License at
 *
 *     http://www.apache.org/licenses/LICENSE-2.0
 *
 * Unless required by applicable law or agreed to in writing, software
 * distributed under the License is distributed on an "AS IS" BASIS,
 * WITHOUT WARRANTIES OR CONDITIONS OF ANY KIND, either express or implied.
 * See the License for the specific language governing permissions and
 * limitations under the License.
 */
package com.exadel.aem.toolkit.plugin.maven;

import org.junit.Test;

import com.exadel.aem.toolkit.test.common.AttributesAnnotation;
import com.exadel.aem.toolkit.test.common.PropertiesAnnotation;
import com.exadel.aem.toolkit.test.component.PlacementTestCases;
import com.exadel.aem.toolkit.test.component.TestReplaceMultipleTimes;
import com.exadel.aem.toolkit.test.custom.CustomAnnotations;
import com.exadel.aem.toolkit.test.widget.AccordionWidget;
import com.exadel.aem.toolkit.test.widget.AlertWidget;
import com.exadel.aem.toolkit.test.widget.AnchorButtonWidget;
import com.exadel.aem.toolkit.test.widget.ButtonWidget;
import com.exadel.aem.toolkit.test.widget.ColorFieldWidget;
import com.exadel.aem.toolkit.test.widget.DatePickerWidget;
import com.exadel.aem.toolkit.test.widget.FieldSetWidget;
import com.exadel.aem.toolkit.test.widget.FileUploadWidget;
import com.exadel.aem.toolkit.test.widget.HeadingWidget;
import com.exadel.aem.toolkit.test.widget.HiddenWidget;
import com.exadel.aem.toolkit.test.widget.HyperlinkWidget;
import com.exadel.aem.toolkit.test.widget.ImageUploadWidget;
import com.exadel.aem.toolkit.test.widget.IncludeWidget;
import com.exadel.aem.toolkit.test.widget.MultiFieldWidget;
import com.exadel.aem.toolkit.test.widget.MultipleAnnotatedWidget;
import com.exadel.aem.toolkit.test.widget.NestedCheckboxListWidget;
import com.exadel.aem.toolkit.test.widget.NumberFieldWidget;
import com.exadel.aem.toolkit.test.widget.PasswordWidget;
import com.exadel.aem.toolkit.test.widget.RadioGroupWidget;
import com.exadel.aem.toolkit.test.widget.RichTextEditorWidget;
import com.exadel.aem.toolkit.test.widget.SelectWidget;
import com.exadel.aem.toolkit.test.widget.TabsWidget;
import com.exadel.aem.toolkit.test.widget.TagFieldWidget;
import com.exadel.aem.toolkit.test.widget.TextAreaWidget;
import com.exadel.aem.toolkit.test.widget.TextWidget;

import static com.exadel.aem.toolkit.plugin.utils.TestConstants.RESOURCE_FOLDER_WIDGET;

public class WidgetsTest extends DefaultTestBase {

    @Test
    public void testAccordion() {
        test(AccordionWidget.class, RESOURCE_FOLDER_WIDGET, "accordion");
    }

    @Test
    public void testAlert() {
        test(AlertWidget.class);
    }

    @Test
    public void testAttributes() {
        test(AttributesAnnotation.class, RESOURCE_FOLDER_WIDGET, "graniteAttributes");
    }

    @Test
    public void testAnchorButton() {
        test(AnchorButtonWidget.class);
    }

    @Test
    public void testButton() {
        test(ButtonWidget.class);
    }

    @Test
    public void testColorFieldAndHtmlTag() {
        test(ColorFieldWidget.class);
    }

    @Test
    public void testCustom() {
        test(CustomAnnotations.class, RESOURCE_FOLDER_WIDGET, "custom");
    }

    @Test
    public void testCustomProperties() {
        test(PropertiesAnnotation.class, RESOURCE_FOLDER_WIDGET, "customProperties");
    }

    @Test
    public void testDatePicker() {
        test(DatePickerWidget.class);
    }

    @Test
    public void testFieldSet() {
        test(FieldSetWidget.class);
    }

    @Test
    public void testFileUpload() {
        test(FileUploadWidget.class);
    }

    @Test
    public void testHeading() {
        test(HeadingWidget.class);
    }

    @Test
    public void testHidden() {
        test(HiddenWidget.class);
    }

    @Test
    public void testHyperlink() {
        test(HyperlinkWidget.class);
    }

    @Test
    public void testImageUpload() {
        test(ImageUploadWidget.class);
    }

    @Test
    public void testInclude() {
        test(IncludeWidget.class);
    }

    @Test
    public void testMultiField() {
        test(MultiFieldWidget.class);
    }

    @Test
    public void testNestedCheckboxList() {
        test(NestedCheckboxListWidget.class);
    }

    @Test
    public void testNumberField() {
        test(NumberFieldWidget.class);
    }

    @Test
    public void testPassword() {
        test(PasswordWidget.class);
    }

    @Test
    public void testPlacement1() {
        test(PlacementTestCases.Test1.class, "widget/place1");
    }

    @Test
    public void testPlacement2() {
        test(PlacementTestCases.Test2.class, "widget/place2");
    }

    @Test
    public void testPlacement3() {
<<<<<<< HEAD
        test(PlacementTestCases.Child.class, "widget/place3");
=======
        test(TestReplaceMultipleTimes.FirstCase.class, "widget/place3");
    }

    @Test
    public void testPlacement4() {
        test(TestReplaceMultipleTimes.SecondCase.class, "widget/place3");
>>>>>>> e1219df0
    }

    @Test
    public void testRadioGroup() {
        test(RadioGroupWidget.class);
    }

    @Test
    public void testSelect() {
        test(SelectWidget.class);
    }

    @Test
    public void testText() {
        test(TextWidget.class);
    }

    @Test
    public void testTextArea() {
        test(TextAreaWidget.class);
    }

    @Test
    public void testRichTextEditor() {
        test(RichTextEditorWidget.class);
    }

    @Test
    public void testTabs() {
        test(TabsWidget.class, RESOURCE_FOLDER_WIDGET, "tabs");
    }

    @Test
    public void testTagField() {
        test(TagFieldWidget.class);
    }

    @Test
    public void testWidgetAnnotatedWithMultiple() {
        test(MultipleAnnotatedWidget.class, RESOURCE_FOLDER_WIDGET, "multiple");
    }
}<|MERGE_RESOLUTION|>--- conflicted
+++ resolved
@@ -162,16 +162,12 @@
 
     @Test
     public void testPlacement3() {
-<<<<<<< HEAD
-        test(PlacementTestCases.Child.class, "widget/place3");
-=======
         test(TestReplaceMultipleTimes.FirstCase.class, "widget/place3");
     }
 
     @Test
     public void testPlacement4() {
         test(TestReplaceMultipleTimes.SecondCase.class, "widget/place3");
->>>>>>> e1219df0
     }
 
     @Test
