<?xml version="1.0" encoding="UTF-8"?>
<project xmlns="http://maven.apache.org/POM/4.0.0"
         xmlns:xsi="http://www.w3.org/2001/XMLSchema-instance"
         xsi:schemaLocation="http://maven.apache.org/POM/4.0.0 http://maven.apache.org/xsd/maven-4.0.0.xsd">
    <modelVersion>4.0.0</modelVersion>

    <parent>
        <groupId>com.exadel.etoolbox</groupId>
        <artifactId>etoolbox-authoring-kit</artifactId>
        <version>2.3.0-SNAPSHOT</version>
    </parent>

    <artifactId>etoolbox-authoring-kit-plugin</artifactId>

    <name>Exadel Toolbox Authoring Kit - Maven Plugin</name>
    <description>Maven plugin for storing AEM (Granite UI) markup created with Exadel Toolbox Authoring Kit</description>

    <packaging>maven-plugin</packaging>

    <properties>
        <sonar.junit.reportPaths>target/surefire-reports</sonar.junit.reportPaths>
        <sonar.coverage.jacoco.xmlReportPaths>target/site/jacoco/jacoco.xml,target/site/jacoco-aggregate/jacoco.xml</sonar.coverage.jacoco.xmlReportPaths>
    </properties>

    <build>
        <sourceDirectory>src/main/java/</sourceDirectory>
        <testSourceDirectory>src/test/</testSourceDirectory>
        <plugins>
            <plugin>
                <groupId>org.apache.maven.plugins</groupId>
                <artifactId>maven-checkstyle-plugin</artifactId>
            </plugin>
            <plugin>
                <groupId>org.apache.maven.plugins</groupId>
                <artifactId>maven-compiler-plugin</artifactId>
            </plugin>
            <plugin>
                <groupId>org.apache.maven.plugins</groupId>
                <artifactId>maven-jar-plugin</artifactId>
            </plugin>
            <plugin>
                <groupId>org.apache.maven.plugins</groupId>
                <artifactId>maven-plugin-plugin</artifactId>
            </plugin>
            <plugin>
                <groupId>org.apache.maven.plugins</groupId>
                <artifactId>maven-surefire-plugin</artifactId>
                <configuration>
                    <includes>
                        <include>**/AllTests.class</include>
                    </includes>
                </configuration>
            </plugin>
            <plugin>
                <groupId>org.sonatype.plugins</groupId>
                <artifactId>nexus-staging-maven-plugin</artifactId>
            </plugin>
            <plugin>
                <groupId>org.apache.maven.plugins</groupId>
                <artifactId>maven-surefire-plugin</artifactId>
                <configuration>
                    <includes>
                        <include>**/AllTests.class</include>
                    </includes>
                </configuration>
            </plugin>
        </plugins>
    </build>

    <profiles>

        <profile>
            <id>deploy</id>
            <build>
                <plugins>
                    <plugin>
                        <groupId>org.apache.maven.plugins</groupId>
                        <artifactId>maven-gpg-plugin</artifactId>
                    </plugin>
                    <plugin>
                        <groupId>org.apache.maven.plugins</groupId>
                        <artifactId>maven-javadoc-plugin</artifactId>
                    </plugin>
                    <plugin>
                        <groupId>org.apache.maven.plugins</groupId>
                        <artifactId>maven-source-plugin</artifactId>
                    </plugin>
                </plugins>
            </build>
        </profile>

        <profile>
            <id>coverage</id>
            <build>
                <plugins>
                    <plugin>
                        <groupId>org.jacoco</groupId>
                        <artifactId>jacoco-maven-plugin</artifactId>
                        <executions>
                            <execution>
                                <id>report-aggregate</id>
                                <phase>test</phase>
                                <goals>
                                    <goal>report-aggregate</goal>
                                </goals>
                            </execution>
                        </executions>
                    </plugin>
                </plugins>
            </build>
        </profile>

    </profiles>

    <dependencies>
        <dependency>
            <groupId>${project.groupId}</groupId>
            <artifactId>${project.parent.artifactId}-core</artifactId>
            <version>${project.version}</version>
        </dependency>
        <dependency>
            <groupId>ch.qos.logback</groupId>
            <artifactId>logback-classic</artifactId>
        </dependency>
        <dependency>
            <groupId>com.fasterxml.jackson.core</groupId>
            <artifactId>jackson-databind</artifactId>
        </dependency>
        <dependency>
            <groupId>com.google.guava</groupId>
            <artifactId>guava</artifactId>
            <scope>compile</scope>
        </dependency>
        <dependency>
            <groupId>com.google.jimfs</groupId>
            <artifactId>jimfs</artifactId>
        </dependency>
        <dependency>
            <groupId>commons-io</groupId>
            <artifactId>commons-io</artifactId>
        </dependency>
        <dependency>
            <groupId>org.apache.commons</groupId>
            <artifactId>commons-lang3</artifactId>
            <scope>compile</scope>
        </dependency>
        <dependency>
            <groupId>org.apache.maven</groupId>
            <artifactId>maven-core</artifactId>
        </dependency>
        <dependency>
            <groupId>org.apache.maven.plugin-tools</groupId>
            <artifactId>maven-plugin-annotations</artifactId>
        </dependency>
        <dependency>
            <groupId>org.apache.maven</groupId>
            <artifactId>maven-plugin-api</artifactId>
        </dependency>
        <dependency>
            <groupId>org.reflections</groupId>
            <artifactId>reflections</artifactId>
        </dependency>
        <dependency>
            <groupId>org.slf4j</groupId>
            <artifactId>slf4j-api</artifactId>
<<<<<<< HEAD
        </dependency>
        <dependency>
            <groupId>org.slf4j</groupId>
            <artifactId>slf4j-simple</artifactId>
=======
            <scope>provided</scope>
>>>>>>> 8bc9403a
        </dependency>
        <dependency>
            <groupId>org.xmlunit</groupId>
            <artifactId>xmlunit-core</artifactId>
        </dependency>
        <dependency>
            <groupId>junit</groupId>
            <artifactId>junit</artifactId>
        </dependency>
    </dependencies>
</project><|MERGE_RESOLUTION|>--- conflicted
+++ resolved
@@ -54,15 +54,6 @@
             <plugin>
                 <groupId>org.sonatype.plugins</groupId>
                 <artifactId>nexus-staging-maven-plugin</artifactId>
-            </plugin>
-            <plugin>
-                <groupId>org.apache.maven.plugins</groupId>
-                <artifactId>maven-surefire-plugin</artifactId>
-                <configuration>
-                    <includes>
-                        <include>**/AllTests.class</include>
-                    </includes>
-                </configuration>
             </plugin>
         </plugins>
     </build>
@@ -163,14 +154,7 @@
         <dependency>
             <groupId>org.slf4j</groupId>
             <artifactId>slf4j-api</artifactId>
-<<<<<<< HEAD
-        </dependency>
-        <dependency>
-            <groupId>org.slf4j</groupId>
-            <artifactId>slf4j-simple</artifactId>
-=======
             <scope>provided</scope>
->>>>>>> 8bc9403a
         </dependency>
         <dependency>
             <groupId>org.xmlunit</groupId>
