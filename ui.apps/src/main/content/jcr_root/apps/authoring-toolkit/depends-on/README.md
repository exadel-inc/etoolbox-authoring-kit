## DependsOn Plugin client library

Authors _Alexey Stsefanovich (ala'n)_ and _Yana Bernatskaya (YanaBr)_

<<<<<<< HEAD
Version _2.4.1_
=======
Version _2.5.0_
>>>>>>> 3510e8b3

DependsOn Plugin is a clientlib that executes defined action on dependent fields.

DependsOn Plugin uses data attributes for fetching expected configuration.
To define data attribute from JCR use _**granite:data**_ sub-node under the widget node.
AEM Authoring Toolkit provides a set of annotations to use DependsOn from Java code.

DependsOn workflow consists of the following steps:

**ObservedReference**  ─┐

**ObservedReference**  ─── **QueryObserver[Query]***  ─── **Action***

**ObservedReference**  ─┘

**QueryObserver** and **Action** are always a part of DependsOn plugin workflow.

**Action** defines what the plugin should do with the dependent field (show/hide, set value, etc).

**Query** always goes with the Action and defines an expression that should be used as Action's input.

**QueryObserver** holds and process **Query** and initiates **Action** on **ObservedReferences** change.

**ObservedReferences** are external elements or group of elements whose values can be used inside of **Query**.

More detailed DependsOn structure is presented below.
![DependsOn Structure](./docs/structure.jpg)

#### Introduction

"DependsOn" plugin is based on the following data attributes.

For dependent field:

* `data-dependson` - to provide Query with condition or expression for the Action.
* `data-dependsonaction` - (optional) to define Action that should be executed.
* `data-dependsonskipinitial` - (optional) marker to disable initial execution.

For referenced field:

* `data-dependsonref` - to mark a field, that is referenced from the Query.
* `data-dependsonreftype` - (optional) to define expected type of reference value.
* `data-dependsonreflazy` - (marker) attribute to mark reference as lazy. In this case, DependsOn will not observe rapid events like `input`.

#### DependsOn Usage

##### Actions

Built-in plugin actions are:
 * `visibility` - hide the element if the query result is 'falsy'
 * `tab-visibility` - hide the tab or element's parent tab if the query result is 'falsy'
 * `set` - set the query result as field's value (undefined query result skipped)
 * `set-if-blank` - set the query result as field's value only if the current value is blank (undefined query result skipped)
 * `readonly` - set the readonly marker of the field from the query result.
 * `required` - set the required marker of the field from the query result.
 * `validate` - set the validation state of the field from the query result.
 * `disabled` - set the field's disabled state from the query result.

If the action is not specified then `visibility` is used by default.

##### Async actions

Build-in plugin async actions:
 * `fetch` - action to set the result of fetching an arbitrary resource.
Action to set the result of fetching an arbitrary resource.
Uses query as a target path to node or property.
Path should end with the property name or '/' to retrieve the whole node.
Path can be relative (e.g. 'node/property' or '../../property') or absolute ('whole/path/to/the/node/property').
_Additional parameters:_
   * `map` (optional) - function `(result: any, name: string, path: string) => any` to process result. Can be used as mapping / keys-filtering or can provide more complicated action.
   * `err` (optional, map to empty string and log error to console by default) - function `(error: Error, name: string, path: string) => any` to process error. Can be used to map or ignore error result.
   Note: If the mapping result is `undefined` then the action will not change the current value.
   * `postfix` (optional, `.json` by default) - string to append to the path if it is not presented already

##### Action Registry

Custom action can be specified using `Granite.DependsOnPlugin.ActionRegistry`.

Action should have name (allowed symbols: a-z, 0-9, -) and function to execute.
For example build-in `set` action is defined as follows:
```javascript
Granite.DependsOnPlugin.ActionRegistry.register('set', function setValue(value) {
    if (value !== undefined) {
        Granite.DependsOnPlugin.ElementAccessors.setValue(this.$el, value);
    }
});
```

##### Reference Types

Allowed reference types:
* `boolean` - cast to boolean (according to JS cast rules)
* `boolstring` - cast as a string value to boolean (true if string cast equals "true")
* `number` - cast to number value
* `string` - cast to string
* `json` - parse JSON string

If the type is not specified manually it will be chosen automatically based on element widget type
(see _preferableType_ in ElementsAccessor definition).

In any other case (e.g. if type is `any`) no cast will be performed.

##### ElementsAccessor Registry

Registry `Granite.DependsOnPlugin.ElementAccessors` - can be used to define custom accessors of element.
Accessor provide the information how to get/set value, set a require/visibility/disabled state or returns `preferableType` for specific type of component.

For example default accessor descriptor is defined as follows:
```javascript
Granite.DependsOnPlugin.ElementAccessors.registerAccessor({
    selector: '*', // Selector to filter element
    preferableType: 'string',
    get: function($el) {
        return $el.val() || '';
    },
    set: function($el, value) {
        $el.val(value);
    },
    required: function($el, val) {
        $el.attr('required', val ? 'true' : null);
        $el.attr('aria-required', val ? 'true' : null);
        Granite.DependsOnPlugin.ElementAccessors.updateValidity($el);
    },
    visibility: function ($el, state) {
        $el.attr('hidden', state ? null : 'true');
        $el.closest('.coral-Form-fieldwrapper').attr('hidden', state ? null : 'true');
        if (!state) {
            Granite.DependsOnPlugin.ElementAccessors.clearValidity($el);
        }
    },
    disabled: function ($el, state) {
        $el.attr('disabled', state ? 'true' : null);
        $el.closest('.coral-Form-fieldwrapper').attr('disabled', state ? 'true' : null);
        if (!state) {
            Granite.DependsOnPlugin.ElementAccessors.clearValidity($el);
        }
    }
});
```

##### Query Syntax

Query is a plain JavaScript condition or expression.
Any global and native JavaScript object can be used inside of Query.
You can also use dynamic references to access other fields' values.
In order to define a reference, referenced field's name should be specified in dependsOnRef attribute.
Then reference will be accessible in the query using @ or @@ symbol and reference name.

##### Query Reference Syntax

There are two versions of references available in the Queries:
 - Single reference:  `@reference`. Single reference starts from the @ symbol in the query, it allows to access a defined field value.
Single reference should reference existing field and will not be reattached on dynamic DOM change.
 - Multiple reference: `@@reference`. Starts from double @ symbols. Allows to access a group of field values marked by the same reference name.
 Multiple reference always returns array in the query.

Note: multiple reference triggers query update on any group update: changing some of group fields value, adding or removing referenced field.
So usage of multiple reference can slow down queries performance.

Reference cannot be named 'this', because 'this' is reserved to refer to the value of the current element
Reference name is not necessary for referencing current element by `@this`.

Area to find referenced field can be narrowed down by providing the Scope.
Scope is a CSS Selector of the closest container element.
Scope is defined in parentheses after reference name.

Examples:
* `@enableCta (coral-panel)` - will reference the value of the field marked by `dependsOnRef=enableCta` in bounds of the closest parent Panel element.
* `@enableCta (.my-fieldset)` - will reference the value of the field marked by `dependsOnRef=enableCta` in bounds of the closest parent container element with "my-fieldset" class.
* `@@enableCta (coral-multifield)` - will reference all values of the fields marked by `dependsOnRef=enableCta` in bounds of the closest multifield.

"Back-forward" CSS selectors are available in the Scope syntax, i.e. we can define CSS selector to determinate parent element and then provide selector to search the target element for scope in bounds of found parent.
Back and forward selectors are separated by '|>' combination.

For example:
* `@enableCta (section |> .fieldset-1)` - will reference the value of the field marked by `dependsOnRef=enableCta` in bounds of element with `fieldset-1` class placed in the closest parent section element.

##### Multiple Actions
 Multiple actions with queries could be defined.
 Single query/action should be separated by ';' and placed in the same order.
 The number of actions should match the number of queries.

 Action static params could be passed though data attributes with special syntax:
 - for a single and first action `data-dependson-{action}-{paramName}` can be easily accessed and used from action,
 e.g. `data-dependson-validate-msg` will be used by validate action as invalid state message
 - for multiple actions of the same type additional actions params should end with `-{index}` (1 for the second action, 2 for the third).
 e.g. `data-dependson-validate-msg-1` will be used by second validate action as invalid state message

#### Authoring Toolkit DependsOn annotations

* `@DependsOn` - to define single DependsOn Action with the Query. Multiple annotations per element can be used.

* `@DependsOnRef` - to define referenced element name and type. Only a single annotation is allowed.

* `@DependsOnTab` - to define DependsOn query with `tab-visibility` action for tab.


#### Debug info

DependsOn produce 3 types of debug notifications:

- Critical errors: DependsOn will throw an Error on configuration mismatch (like unknown action name, illegal custom accessor registration, etc)
- Error messages: not blocking runtime messages (query evaluation errors, unreachable references, etc)
- Warn messages: potentially unexpected results warning

A couple of useful APIs can be used in runtime to check the current DependsOnState. The following expressions can be evaluated in the browser console:

- `Granite.DependsOnPlugin.ActionRegistry.registeredActionNames` - to get the list of known action names
- `Granite.DependsOnPlugin.ElementReferenceRegistry.refs` - to get the list of registered element references
- `Granite.DependsOnPlugin.GroupReferenceRegistry.refs` - to get the list of group references

### Examples

#### 1. Simple bindings.

Field text is shown when `checkbox` is checked

```java
public class Component {
    @DependsOnRef(name = "checkbox")
    @DialogField
    @Checkbox
    private boolean checkbox;


    @DependsOn(query = "@checkbox")
    @DialogField
    @TextField
    private String text;
}
```

Field text is shown when `checkbox` is unchecked

```java
public class Component {
    @DependsOnRef(name = "checkbox")
    @DialogField
    @Checkbox
    private boolean checkbox;


    @DependsOn(query = "!@checkbox")
    @DialogField
    @TextField
    private String text;
}
```

#### 2. Select value binding.

Field text is shown when `selectbox` value is "Show Text"

```java
public class Component {
    @DependsOnRef(name = "selectbox")
    @DialogField
    @Select(
        options = {
            @Option(text = "Hide Text", value = "hideval"),
            @Option(text = "Show Text", value = "showval")
        }
    )
    private String select;

    @DependsOn(query = "@selectbox === 'showval'")

    @DialogField
    @TextField
    private String text;
}
```

Field text is shown when `selectbox` value is "Show Text 1" or "Show Text 2"

```java
public class Component {
    @DependsOnRef(name = "selectbox")
    @DialogField
    @Select(
        options = {
            @Option(text = "Hide Text", value = "hideval"),
            @Option(text = "Show Text 1", value = "showval1"),
            @Option(text = "Show Text 2", value = "showval2")
        }
    )
    private String select;

    @DependsOn(query = "@selectbox === 'showval1' || @selectbox === 'showval2'")
    // or @DependsOn(query = "['showval1', 'showval2'].indexOf(@selectbox) !== -1")
    //or any other way to define condition with JS
    @DialogField
    @TextField
    private String text;
}
```

#### 3. Multiple field binding.

Field `text3` is shown when `text1` is equal to `text2`

```java
public class Component {
    @DependsOnRef(name = "text1")
    @DialogField
    @TextField
    private String text1;


    @DependsOnRef(name = "text2")
    @DialogField
    @TextField
    private String text2;


    @DependsOn(query = "@text1.toLowerCase() === @text2.toLowerCase()")
    @DialogField
    @TextField
    private String text3;
}
```

#### 4. Tab binding.

`tab2` should be shown when `checkbox1` is checked

```java
@Dialog(
    name = "exampleComponent",
    title = "Example",
    tabs = {
        @Tab(title = "tab1"),
        @Tab(title = "tab2")
    }
)
@DependsOnTab(tabTitle = "tab2", query = "@checkbox")
public class Component {
    @DialogField
    @DependsOnRef(name = "checkbox")
    @Checkbox
    @PlaceOnTab("tab1")
    private boolean checkbox;

    @DialogField
    @TextField
    @PlaceOnTab("tab2")
    private String someField;
}
```

#### 5. Scoped binding

List of items (reused fragments or MultiField), each item should have `field1` if `conditionGlobal` (globally) and `conditionItem` in current item checked.

```java
public class Component {
    @DialogField
    @DependsOnRef(name = "conditionGlobal")
    @Checkbox
    private boolean conditionGlobal;


    @MultiField(field = Component.Item.class)
    @FieldSet
    private List<Item> items;

    public static class Item {
        @DialogField
        @DependsOnRef(name = "conditionItem")
        @Checkbox
        private boolean conditionItem;

        @DialogField
        // We should define the scope for @conditionItem reference as each MultiField item contains a reference called 'conditionItem'
        @DependsOn(query = "@conditionItem(coral-multifield-item) && @conditionGlobal")
        @TextField
        private String field1;
    }
}
```

#### 6. Temporary result

To save and use temporary result of some expression hidden unnamed field is used.

```java
public class Component {
    @DependsOnRef(name = "field1", type = DependsOnRefTypes.NUMBER)
    @DialogField
    @NumberField
    private int field1;

    @DependsOnRef(name = "field2", type = DependsOnRefTypes.NUMBER)
    @DialogField
    @NumberField
    private int field2;

    // @DialogField is not needed, name should not be defined, field type in model not important
    @DependsOn(
        // Absolutely no need to calculate simple actions like sum separately, light operations can be used as it is, heavy thing can be declared like here
        query = "@field1 + @field2",
        // Simple set action is used
        action = DependsOnActions.SET
    )
    @DependsOnRef(
        // Here we add a name to our expression
        name = "sum",
        // As usual reference
        type = DependsOnRefTypes.NUMBER
    )
    @Hidden
    private int conditionGlobal;

    @DialogField
    @DependsOn(query = "@sum > 0")
    @TextField
    private String field3;
}
```

#### 7. Query function usage

Global functions are available in the queries. (Note: only pure functions are supported, as query recalculates only on reference change)

```java
    public class Component {
    @DialogField
    @DependsOn(query = "ProjectJSUtils.checkSomething(@refField1, @refField2)")
    @TextField
    private String field1;

    @DialogField
    @DependsOn(query = "Math.max(@refField1, @refField2) < 10")
    @TextField
    private String field2;
}
```

#### 8. Async conditions

Async result should be stored as a temporary result with a custom action to provide the result.

```java
public class Component {
    @DialogField
    @DependsOnRef(name = "path")
    @TextField
    private String path;

    @DependsOn(query = "@path", action = "customAsyncAction")
    @DependsOnRef(name = "temporaryResult", type = DependsOnRefTypes.BOOLSTRING)
    @Hidden
    private int conditionGlobal;

    @DialogField
    @DependsOn(query = "@temporaryResult")
    @TextField
    private String field;
}
```
```javascript
(function (Granite, $, DependsOn) {
    'use strict';
    Granite.DependsOnPlugin.ActionRegistry.register('customAsyncAction', function (path) {
         const $el = this.$el;
         $.get(Granite.HTTP.externalize(path + '/jcr:content.json')).then(
             function (data) { return data && data.result; },
             function () { return false; }
         ).then(function (res) {
             DependsOn.ElementAccessors.setValue($el, res);
         });
    });
})(Granite, Granite.$, Granite.DependsOnPlugin);
```

#### 9. Multiple actions

`text` should be shown when `checkbox1` is checked and should be required when `checkbox2` is checked

```java
public class Component {
    @DependsOnRef(name = "checkbox1")
    @DialogField
    @Checkbox
    private boolean checkbox1;

    @DependsOnRef(name = "checkbox2")
    @DialogField
    @Checkbox
    private boolean checkbox2;

    @DependsOn(query = "@checkbox1") // action 'visibility' is default
    @DependsOn(query = "@checkbox2", action = DependsOnActions.REQUIRED)
    @DialogField
    @TextField
    private String text;
}
```

#### 10. Custom validation
Depends On allows you to simply validate field value.
Here is an example of character count validation
```java
public class Component {
    @DependsOn(query = "( @this || '' ).length > 5", action = DependsOnActions.VALIDATE, params = {
       @DependsOnParam(name = "msg", value = "Limit exceeded")
    })
    @DialogField
    @TextField
    private String text;
}
```

#### 11. Group references

Allow to select 'active' only in one item in multifield
```java
public class MultifieldItem {
    @DependsOnRef(name = "active")
    @DependsOn(
            action = DependsOnActions.DISABLED,
            // We disable checkbox if it is not selected but some of checkboxes with reference name 'active' are selected
            query = "!@this && @@active.some((val) => val)"
    )
    @DialogField
    @Checkbox
    private boolean active;

    // ...
    // other fields
}
```


One of the ways to validate min and max multifield items count (by 2 min and 5 max in the current example)
```java
public class Component {

    @DependsOn(action = DependsOnActions.VALIDATE, query = "@@item(this).length >= 2 && @@item(this).length <= 5")
    @MultiField(field = Component.Item.class)
    @FieldSet
    private List<Item> items;

    public static class Item {
        @DialogField
        @DependsOnRef(name = "item")
        @Checkbox
        private boolean firstItem;

        // ...
    }
}
```

#### 12. Multifield reference

Multifield reference has two properties:
- length - count of multifield items
- isEmpty - _true_ if there are no items

Another way to validate min and max multifield items count
```java
public class Component {

    @DependsOn(action = DependsOnActions.VALIDATE, query = "@this.length >= 2 && @this.length <= 5")
    @MultiField(field = Item.class)
    @DialogField
    @ValueMapValue
    private String[] items;

    public static class Item {
        @TextField
        @DialogField
        public String item;
    }
}
```

Show `multifield2` if `multifield1` is not empty and vice versa using multifield reference's property `isEmpty`
```java
public class Component {

    @DependsOnRef(name = "multifield1")
    @MultiField(field = Item.class)
    @DialogField
    @ValueMapValue
    private String[] multifield1;

    @DependsOn(query = "!@multifield1.isEmpty")
    @MultiField(field = Item.class)
    @DialogField
    @ValueMapValue
    private String[] multifield2;

    public static class Item {
        @TextField
        @DialogField
        public String item;
    }
}
```

#### 13. Fetch action
'fetch' action provides easy access to parent nodes' properties.

Allows to set 'opaque' option only if 'bg' option of parent component is not blank.
```java
public class Component {
        @Hidden
        @DependsOn(action = DependsOnActions.FETCH, query = "'../../bg'")
        @DependsOnRef(name = "parentBg")
        private String parentBg;

        @DialogField
        @TextField
        @DependsOn(query = "!!@parentBg")
        private String opaque;
}
```

'fetch' action has a short term caching, so multiple properties will be requested once without loss of performance
 ```java
 public class Component {
         @Hidden
         @DependsOn(action = DependsOnActions.FETCH, query = "'../../field1'")
         @DependsOnRef(name = "parentProperty1")
         private String parentProperty1;

         @Hidden
         @DependsOn(action = DependsOnActions.FETCH, query = "'../../field2'")
         @DependsOnRef(name = "parentProperty2")
         private String parentProperty2;
 }
 ```

`map` acton param can be used to process result.
The example below retrieves parent component's title and type in a special format.
 ```java
 public class Component {
         @Hidden
         @DependsOn(action = DependsOnActions.FETCH, query = "'../../'", params = {
            @DependsOnParam(name = "map", value = "(resource) => resource.name + ' (' + resource.type + ')'")
         })
         @DependsOnRef(name = "parentHeading")
         private String parentHeading;

         @Heading
         @DependsOn(action = "set", query = "@parentHeading")
         private String parentComponentHeading;
 }
 ```

#### 14. Alert accessors

DependsOn provides the ability to conditionally change any property of Alert widget:
- text;
- title;
- size;
- variant.

Setting Alert's text is done the same way as setting the value of other widgets.
If you want to set multiple properties at once, use a JSON object (see the example below).

Also, you can reference alert widgets. Alert reference is an object that provides alert's title and text.
```java
public class Component {

    @DialogField(label = "Set alert text")
        @TextField
        @DependsOnRef
        private String textSetter;

        @DialogField(label = "Set alert size")
        @Select(options = {
                @Option(text = "Small", value = "S"),
                @Option(text = "Large", value = "L")
        })
        @DependsOnRef
        private String sizeSetter;

        @DialogField
        @Alert(text = "2", variant = StatusVariantConstants.WARNING)
        @DependsOnRef
        @DependsOn(query = "\\{'text': @textSetter, 'size': @sizeSetter\\}", action = DependsOnActions.SET)
        // @DependsOn(query = "@textSetter", action = DependsOnActions.SET) //works as well
        private String alert;

        @DialogField(label = "Get alert text")
        @TextField
        @DependsOn(query = "@alert.text", action = DependsOnActions.SET)
        private String alertGetter;
}
```<|MERGE_RESOLUTION|>--- conflicted
+++ resolved
@@ -2,12 +2,7 @@
 
 Authors _Alexey Stsefanovich (ala'n)_ and _Yana Bernatskaya (YanaBr)_
 
-<<<<<<< HEAD
-Version _2.4.1_
-=======
 Version _2.5.0_
->>>>>>> 3510e8b3
-
 DependsOn Plugin is a clientlib that executes defined action on dependent fields.
 
 DependsOn Plugin uses data attributes for fetching expected configuration.
