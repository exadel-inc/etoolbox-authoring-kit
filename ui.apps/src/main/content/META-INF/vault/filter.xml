<?xml version="1.0" encoding="UTF-8"?>
<workspaceFilter version="1.0">
    <filter root="/apps/cq/core/content/nav/tools/aem-custom-lists"/>
    <filter root="/apps/wcm/core/content/sites/actions/secondary/create/items/createlist"/>

    <filter root="/apps/authoring-toolkit/clientlib-injector"/>
    <filter root="/apps/authoring-toolkit/custom-lists"/>
    <filter root="/apps/authoring-toolkit/depends-on"/>
<<<<<<< HEAD
=======
    <filter root="/apps/authoring-toolkit/depends-on-injector"/>
    <filter root="/apps/authoring-toolkit/fixes"/>
>>>>>>> 3510e8b3
    <filter root="/apps/authoring-toolkit/install"/>

    <!-- The following filters clear old directories in JCR content. They can be removed after release 2.0.0 -->
    <filter root="/apps/authoring-toolkit/depends-on-injector"/>
    <filter root="/apps/authoring-toolkit/hotfixes-1.2.1"/>
</workspaceFilter><|MERGE_RESOLUTION|>--- conflicted
+++ resolved
@@ -6,11 +6,8 @@
     <filter root="/apps/authoring-toolkit/clientlib-injector"/>
     <filter root="/apps/authoring-toolkit/custom-lists"/>
     <filter root="/apps/authoring-toolkit/depends-on"/>
-<<<<<<< HEAD
-=======
     <filter root="/apps/authoring-toolkit/depends-on-injector"/>
     <filter root="/apps/authoring-toolkit/fixes"/>
->>>>>>> 3510e8b3
     <filter root="/apps/authoring-toolkit/install"/>
 
     <!-- The following filters clear old directories in JCR content. They can be removed after release 2.0.0 -->
