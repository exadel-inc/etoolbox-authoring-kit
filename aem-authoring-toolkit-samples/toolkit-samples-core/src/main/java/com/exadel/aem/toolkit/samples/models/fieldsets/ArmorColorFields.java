package com.exadel.aem.toolkit.samples.models.fieldsets;

import org.apache.sling.api.resource.Resource;
import org.apache.sling.models.annotations.Default;
import org.apache.sling.models.annotations.DefaultInjectionStrategy;
import org.apache.sling.models.annotations.Model;
import org.apache.sling.models.annotations.injectorspecific.ValueMapValue;

import com.exadel.aem.toolkit.api.annotations.widgets.DialogField;
import com.exadel.aem.toolkit.api.annotations.widgets.color.ColorField;
import com.exadel.aem.toolkit.samples.models.ArmorColorComponent;

@Model(adaptables = Resource.class, defaultInjectionStrategy = DefaultInjectionStrategy.OPTIONAL)
public class ArmorColorFields {

    private static final String DEFAULT_COLOR = "#A9A9A9";

    @ColorField(
<<<<<<< HEAD
            value = "HEX",
=======
>>>>>>> 9a8e0a67
            emptyText = "Choose color for armor"
    )
    @DialogField(ranking = 2)
    @Default(values = {DEFAULT_COLOR})
    @ValueMapValue(name = ArmorColorComponent.FIELDS_PREFIX + "armor" + ArmorColorComponent.FIELDS_POSTFIX)
    private String armor;

    @ColorField(
<<<<<<< HEAD
            value = "HEX",
=======
>>>>>>> 9a8e0a67
            emptyText = "Choose color for shoes"
    )
    @DialogField(ranking = 3)
    @Default(values = {DEFAULT_COLOR})
    @ValueMapValue(name = ArmorColorComponent.FIELDS_PREFIX + "shoes" + ArmorColorComponent.FIELDS_POSTFIX)
    private String shoes;

    @ColorField(
<<<<<<< HEAD
            value = "HEX",
=======
>>>>>>> 9a8e0a67
            emptyText = "Choose color for helmet"
    )
    @DialogField(ranking = 1)
    @Default(values = {DEFAULT_COLOR})
    @ValueMapValue(name = ArmorColorComponent.FIELDS_PREFIX + "helmet" + ArmorColorComponent.FIELDS_POSTFIX)
    private String helmet;

    public String getArmor() {
        return armor;
    }

    public String getShoes() {
        return shoes;
    }

    public String getHelmet() {
        return helmet;
    }
}
<|MERGE_RESOLUTION|>--- conflicted
+++ resolved
@@ -16,10 +16,6 @@
     private static final String DEFAULT_COLOR = "#A9A9A9";
 
     @ColorField(
-<<<<<<< HEAD
-            value = "HEX",
-=======
->>>>>>> 9a8e0a67
             emptyText = "Choose color for armor"
     )
     @DialogField(ranking = 2)
@@ -28,10 +24,6 @@
     private String armor;
 
     @ColorField(
-<<<<<<< HEAD
-            value = "HEX",
-=======
->>>>>>> 9a8e0a67
             emptyText = "Choose color for shoes"
     )
     @DialogField(ranking = 3)
@@ -40,10 +32,6 @@
     private String shoes;
 
     @ColorField(
-<<<<<<< HEAD
-            value = "HEX",
-=======
->>>>>>> 9a8e0a67
             emptyText = "Choose color for helmet"
     )
     @DialogField(ranking = 1)
