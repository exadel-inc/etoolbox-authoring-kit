<?xml version="1.0" encoding="UTF-8"?>
<project xmlns="http://maven.apache.org/POM/4.0.0"
         xmlns:xsi="http://www.w3.org/2001/XMLSchema-instance"
         xsi:schemaLocation="http://maven.apache.org/POM/4.0.0 http://maven.apache.org/xsd/maven-4.0.0.xsd">
    <modelVersion>4.0.0</modelVersion>

    <parent>
        <groupId>com.exadel.aem</groupId>
        <artifactId>aem-authoring-toolkit</artifactId>
        <version>2.0.0-SNAPSHOT</version>
    </parent>

    <artifactId>aem-authoring-toolkit-plugin</artifactId>

    <name>${project.prettyName} Maven Plugin</name>
    <description>Presents Maven plugin for creating Adobe Granite markup for AEM from Java source code</description>
    <packaging>maven-plugin</packaging>

    <properties>
        <sonar.junit.reportPaths>target/surefire-reports</sonar.junit.reportPaths>
        <sonar.coverage.jacoco.xmlReportPaths>target/site/jacoco/jacoco.xml,target/site/jacoco-aggregate/jacoco.xml</sonar.coverage.jacoco.xmlReportPaths>
    </properties>

    <build>
        <sourceDirectory>src/main/java/</sourceDirectory>
        <testSourceDirectory>src/test/</testSourceDirectory>
        <plugins>
            <plugin>
                <groupId>org.apache.maven.plugins</groupId>
                <artifactId>maven-compiler-plugin</artifactId>
            </plugin>
            <plugin>
                <groupId>org.apache.maven.plugins</groupId>
                <artifactId>maven-plugin-plugin</artifactId>
            </plugin>
            <plugin>
                <groupId>org.sonatype.plugins</groupId>
                <artifactId>nexus-staging-maven-plugin</artifactId>
            </plugin>
        </plugins>
    </build>

    <profiles>

        <profile><id>test</id>
            <build>
                <plugins>
                    <plugin>
                        <groupId>org.jacoco</groupId>
                        <artifactId>jacoco-maven-plugin</artifactId>
                        <executions>
                            <execution>
                                <id>report-aggregate</id>
                                <phase>verify</phase>
                                <goals>
                                    <goal>report-aggregate</goal>
                                </goals>
                            </execution>
                        </executions>
                    </plugin>
                </plugins>
            </build>
        </profile>

        <profile><id>deploy</id>
            <build>
                <plugins>
                    <plugin>
                        <groupId>org.apache.maven.plugins</groupId>
                        <artifactId>maven-gpg-plugin</artifactId>
                    </plugin>
                    <plugin>
                        <groupId>org.apache.maven.plugins</groupId>
                        <artifactId>maven-javadoc-plugin</artifactId>
                    </plugin>
                    <plugin>
                        <groupId>org.apache.maven.plugins</groupId>
                        <artifactId>maven-source-plugin</artifactId>
                    </plugin>
                </plugins>
            </build>
        </profile>

    </profiles>

    <dependencies>
        <dependency>
            <groupId>com.exadel.aem</groupId>
            <artifactId>aem-authoring-toolkit-api</artifactId>
        </dependency>
        <dependency>
            <groupId>com.google.guava</groupId>
            <artifactId>guava</artifactId>
        </dependency>
        <dependency>
            <groupId>org.apache.maven</groupId>
            <artifactId>maven-core</artifactId>
        </dependency>
        <dependency>
            <groupId>org.apache.maven.plugin-tools</groupId>
            <artifactId>maven-plugin-annotations</artifactId>
        </dependency>
        <dependency>
            <groupId>org.apache.maven</groupId>
            <artifactId>maven-plugin-api</artifactId>
        </dependency>
        <dependency>
<<<<<<< HEAD
=======
            <groupId>org.apache.sling</groupId>
            <artifactId>org.apache.sling.jcr.resource</artifactId>
        </dependency>
        <dependency>
            <groupId>junit</groupId>
            <artifactId>junit</artifactId>
        </dependency>
        <dependency>
>>>>>>> e0a6908a
            <groupId>org.reflections</groupId>
            <artifactId>reflections</artifactId>
            <version>0.9.11</version>
        </dependency>
        <dependency>
            <groupId>org.slf4j</groupId>
            <artifactId>slf4j-simple</artifactId>
        </dependency>
        <dependency>
            <groupId>org.xmlunit</groupId>
            <artifactId>xmlunit-core</artifactId>
        </dependency>
    </dependencies>
</project><|MERGE_RESOLUTION|>--- conflicted
+++ resolved
@@ -105,17 +105,6 @@
             <artifactId>maven-plugin-api</artifactId>
         </dependency>
         <dependency>
-<<<<<<< HEAD
-=======
-            <groupId>org.apache.sling</groupId>
-            <artifactId>org.apache.sling.jcr.resource</artifactId>
-        </dependency>
-        <dependency>
-            <groupId>junit</groupId>
-            <artifactId>junit</artifactId>
-        </dependency>
-        <dependency>
->>>>>>> e0a6908a
             <groupId>org.reflections</groupId>
             <artifactId>reflections</artifactId>
             <version>0.9.11</version>
