/*
 * Licensed under the Apache License, Version 2.0 (the "License").
 * You may not use this file except in compliance with the License.
 * You may obtain a copy of the License at
 *
 *     http://www.apache.org/licenses/LICENSE-2.0
 *
 * Unless required by applicable law or agreed to in writing, software
 * distributed under the License is distributed on an "AS IS" BASIS,
 * WITHOUT WARRANTIES OR CONDITIONS OF ANY KIND, either express or implied.
 * See the License for the specific language governing permissions and
 * limitations under the License.
 */
package com.exadel.aem.toolkit.core.util.validation;

import java.lang.annotation.Annotation;
import java.lang.reflect.Method;

import org.apache.commons.lang3.ClassUtils;
import org.apache.commons.lang3.StringUtils;

import com.exadel.aem.toolkit.api.annotations.meta.Validator;
import com.exadel.aem.toolkit.api.annotations.meta.ValueRestriction;
import com.exadel.aem.toolkit.core.exceptions.ValidationException;
import com.exadel.aem.toolkit.core.maven.PluginRuntime;
import com.exadel.aem.toolkit.core.util.PluginReflectionUtility;

/**
 * Performs validation of annotations properties' values with use of specific {@link Validator}s
 */
public class Validation {
    private static final String LOG_PLAIN_VALUE_PATTERN = "Property '%s' of @%s is set to a wrong value: '%s' provided, %s";
    private static final String LOG_ANNOTATION_PATTERN = "Annotation @%s(%s) is invalid: %s";
    private static final String ARGUMENT_LIST_OPENER = "(";
    private static final String ARGUMENT_LIST_FINISHER = ")";

    private static final Validator NO_RESTRICTION = new PermissiveValidator();

    private Method reflectedMethod;
    private Validator testRoutine;

    /**
     * Default constructor
     *
     * @param testRoutine {@link Validator} instance to be used for testing
     */
    private Validation(Validator testRoutine) {
        this.testRoutine = testRoutine;
    }

    /**
     * Retrieves appropriate {@code Validation} for specific annotation property
     *
     * @param type       Annotation type
     * @param methodName Annotation's property name
     * @return {@code Validation} instance
     */
    public static Validation forMethod(Class<? extends Annotation> type, String methodName) {
        try {
            return forMethod(type.getDeclaredMethod(methodName));
        } catch (NoSuchMethodException e) {
            return new Validation(NO_RESTRICTION);
        }
    }

    /**
     * Retrieves appropriate {@code Validation} for specific annotation property
     * @param method {@code Method} instance representing the annotation property
     * @return {@code Validation} instance
     */
    private static Validation forMethod(Method method) {
        String restriction = null;
        if (method.isAnnotationPresent(ValueRestriction.class)) {
            restriction = method.getDeclaredAnnotation(ValueRestriction.class).value();
        } else if (ClassUtils.isAssignable(PluginReflectionUtility.getMethodPlainType(method), Annotation.class)
                && PluginReflectionUtility.getMethodPlainType(method).isAnnotationPresent(ValueRestriction.class)) {
            restriction = PluginReflectionUtility.getMethodPlainType(method).getDeclaredAnnotation(ValueRestriction.class).value();
        }
        Validation checker = new Validation(getTestRoutine(restriction));
        checker.reflectedMethod = method;
        return checker;
    }

    /**
     * Retrieves appropriate {@code Validation} for specific annotation type
     * @param type Annotation type
     * @return {@code Validation} instance
     */
    public static Validation forType(Class<? extends Annotation> type) {
        String restriction = type.isAnnotationPresent(ValueRestriction.class)
                ? type.getDeclaredAnnotation(ValueRestriction.class).value()
                : null;
        return new Validation(getTestRoutine(restriction));
    }

    /**
<<<<<<< HEAD
     * Returns default (fully permissive) {@code Validation}
     * @return Default {@code Validation}
     */
    public static Validation defaultChecker() {
        return new Validation(NO_RESTRICTION);
    }

    /**
     * Retrieves validation-probated value
     * @param value Raw value
     * @return Verified value, or null
     */
    public Object getFilteredValue(Object value) {
        if (test(value) || !PluginRuntime.context().getExceptionHandler().haltsOn(ValidationException.class)) {
            return testRoutine.getFilteredValue(value);
        }
        if (reflectedMethod == null) {
            return null;
        }
        return !reflectedMethod.getReturnType().isArray()
                ? reflectedMethod.getDefaultValue()
                : null;
    }

    /**
=======
>>>>>>> 6a9b7e85
     * Gets whether specific value is validated
     * @param value Raw value
     * @return True or false
     */
    public boolean test(Object value) {
        if (!testRoutine.isApplicableTo(value)) {
            return true;
        }
        boolean result = testRoutine.test(value);
        if (!result) {
            PluginRuntime.context().getExceptionHandler().handle(new ValidationException(getLogMessage(value)));
        }
        return result;
    }

    /**
     * Retrieves {@link Validator} instance for specific class name
     * @param name Validator name
     * @return {@code Validator} instance
     */
    private static Validator getTestRoutine(String name) {
        return PluginRuntime.context().getReflectionUtility().getValidators().getOrDefault(name, NO_RESTRICTION);
    }

    /**
     * Formats log warnings according to particular {@link Validator}s output
     * @param value Value to test
     * @return Message string
     */
    private String getLogMessage(Object value) {
        if (value != null && ClassUtils.isAssignable(value.getClass(), Annotation.class)) {
            String argumentSubstring = StringUtils.substringBetween(value.toString(), ARGUMENT_LIST_OPENER, ARGUMENT_LIST_FINISHER);
            if (argumentSubstring == null) argumentSubstring = value.toString();
            return String.format(LOG_ANNOTATION_PATTERN,
                    ((Annotation) value).annotationType().getSimpleName(),
                    argumentSubstring,
                    testRoutine.getWarningMessage());
        }
        return String.format(LOG_PLAIN_VALUE_PATTERN,
                reflectedMethod.getName(),
                reflectedMethod.getDeclaringClass().getSimpleName(),
                value,
                this.testRoutine.getWarningMessage());
    }
}
<|MERGE_RESOLUTION|>--- conflicted
+++ resolved
@@ -50,7 +50,6 @@
 
     /**
      * Retrieves appropriate {@code Validation} for specific annotation property
-     *
      * @param type       Annotation type
      * @param methodName Annotation's property name
      * @return {@code Validation} instance
@@ -94,34 +93,6 @@
     }
 
     /**
-<<<<<<< HEAD
-     * Returns default (fully permissive) {@code Validation}
-     * @return Default {@code Validation}
-     */
-    public static Validation defaultChecker() {
-        return new Validation(NO_RESTRICTION);
-    }
-
-    /**
-     * Retrieves validation-probated value
-     * @param value Raw value
-     * @return Verified value, or null
-     */
-    public Object getFilteredValue(Object value) {
-        if (test(value) || !PluginRuntime.context().getExceptionHandler().haltsOn(ValidationException.class)) {
-            return testRoutine.getFilteredValue(value);
-        }
-        if (reflectedMethod == null) {
-            return null;
-        }
-        return !reflectedMethod.getReturnType().isArray()
-                ? reflectedMethod.getDefaultValue()
-                : null;
-    }
-
-    /**
-=======
->>>>>>> 6a9b7e85
      * Gets whether specific value is validated
      * @param value Raw value
      * @return True or false
