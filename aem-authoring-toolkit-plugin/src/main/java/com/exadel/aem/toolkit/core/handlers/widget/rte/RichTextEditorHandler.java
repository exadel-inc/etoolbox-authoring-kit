/*
 * Licensed under the Apache License, Version 2.0 (the "License").
 * You may not use this file except in compliance with the License.
 * You may obtain a copy of the License at
 *
 *     http://www.apache.org/licenses/LICENSE-2.0
 *
 * Unless required by applicable law or agreed to in writing, software
 * distributed under the License is distributed on an "AS IS" BASIS,
 * WITHOUT WARRANTIES OR CONDITIONS OF ANY KIND, either express or implied.
 * See the License for the specific language governing permissions and
 * limitations under the License.
 */
package com.exadel.aem.toolkit.core.handlers.widget.rte;

import java.lang.annotation.Annotation;
import java.lang.reflect.Field;
import java.util.Arrays;
import java.util.LinkedList;
import java.util.List;
import java.util.Map;
import java.util.function.BiConsumer;
import java.util.function.BinaryOperator;
import java.util.function.Consumer;
import java.util.function.Function;
import java.util.function.Predicate;
import java.util.function.Supplier;
import java.util.regex.Pattern;
import java.util.stream.Collectors;
import java.util.stream.Stream;

import org.apache.commons.lang3.ArrayUtils;
import org.apache.commons.lang3.StringUtils;
import org.apache.commons.lang3.tuple.ImmutablePair;
import org.w3c.dom.Element;
import com.google.common.collect.ImmutableMap;

import com.exadel.aem.toolkit.api.annotations.widgets.rte.AllowElement;
import com.exadel.aem.toolkit.api.annotations.widgets.rte.Characters;
import com.exadel.aem.toolkit.api.annotations.widgets.rte.HtmlLinkRules;
import com.exadel.aem.toolkit.api.annotations.widgets.rte.HtmlPasteRules;
import com.exadel.aem.toolkit.api.annotations.widgets.rte.IconMapping;
import com.exadel.aem.toolkit.api.annotations.widgets.rte.ParagraphFormat;
import com.exadel.aem.toolkit.api.annotations.widgets.rte.RichTextEditor;
import com.exadel.aem.toolkit.api.annotations.widgets.rte.RteFeatures;
import com.exadel.aem.toolkit.api.annotations.widgets.rte.Style;
import com.exadel.aem.toolkit.core.exceptions.ValidationException;
import com.exadel.aem.toolkit.core.handlers.Handler;
import com.exadel.aem.toolkit.core.maven.PluginRuntime;
import com.exadel.aem.toolkit.core.util.DialogConstants;
import com.exadel.aem.toolkit.core.util.PluginReflectionUtility;
import com.exadel.aem.toolkit.core.util.PluginXmlUtility;
import com.exadel.aem.toolkit.core.util.validation.CharactersObjectValidator;

/**
 * {@link Handler} implementation used to create markup responsible for Granite UI {@code RichTextEditor} widget functionality
 * within the {@code cq:dialog} and {@code cq:editConfig} XML nodes
 */
public class RichTextEditorHandler implements Handler, BiConsumer<Element, Field> {
    private static final String KEYWORD_AUTO = "auto";

    private static final String FEATURE_ALL = "*";
    static final String PLUGIN_FEATURE_SEPARATOR = "#";

    private static final Pattern FEATURE_TOKEN_PATTERN = Pattern.compile("^(?:[\\w-]+#[\\w-:]+|-)$");
    private static final Pattern FEATURE_TOKEN_ARRAY_PATTERN = Pattern.compile("^\\[\\s*(?:(?:[\\w-]+#[\\w-:]+|-)(?:\\s*,\\s*)?)+\\s*]$");
    private static final Pattern HTML_PASTE_RULES_ALLOW_PATTERN = Pattern.compile("^allow([A-Z].+?)s?$");

    private static final String MALFORMED_TOKEN_EXCEPTION_MESSAGE = "Malformed feature token in @RichTextEditor";

    private RichTextEditor rteAnnotation;
    private boolean renderDialogFullScreenNode;

    public RichTextEditorHandler() {
        this(true);
    }
    public RichTextEditorHandler(boolean renderDialogFullScreenNode) {
        this.renderDialogFullScreenNode = renderDialogFullScreenNode;
    }

    /**
     * Processes the user-defined data and writes it to XML entity
     * @param element Current XML element
     * @param field Current {@code Field} instance
     */
    @Override
    public void accept(Element element, Field field) {
        accept(element, field.getAnnotation(RichTextEditor.class));
    }

    /**
     * Processes the user-defined data and writes it to XML entity
     * @param element Current XML element
     * @param rteAnnotation Current {@link RichTextEditor} instance
     */
    public void accept(Element element, RichTextEditor rteAnnotation) {
        this.rteAnnotation = rteAnnotation;
        // create the four basic builders: for ./uiSettings/cui/inline, ./uiSettings/cui/dialogFullScreen,
        // ./uiSettings/cui/tableEditOptions, and ./rtePlugins
        XmlNodeWithListBuilder inlineBuilder = new XmlNodeWithListBuilder(DialogConstants.NN_INLINE, DialogConstants.PN_TOOLBAR);
        XmlNodeWithListBuilder fullScreenBuilder = new XmlNodeWithListBuilder(DialogConstants.NN_FULLSCREEN, DialogConstants.PN_TOOLBAR);

        XmlTreeWithListsBuilder popoversBuilder = new XmlTreeWithListsBuilder(DialogConstants.NN_POPOVERS, DialogConstants.NN_ITEMS, true);
        popoversBuilder.setPostprocessing(popoverNode -> getXmlUtil().setAttribute(popoverNode, DialogConstants.PN_REF, popoverNode.getTagName()));

        inlineBuilder.setChildBuilder(popoversBuilder);
        fullScreenBuilder.setChildBuilder(new XmlTreeWithListsBuilder(popoversBuilder)); // 'cloned' popovers builder

        XmlNodeWithListBuilder tableEditBuilder = new XmlNodeWithListBuilder(DialogConstants.NN_TABLE_EDIT_OPTIONS,DialogConstants.PN_TOOLBAR);
        tableEditBuilder.setFilter((pluginId, feature) -> DialogConstants.NN_TABLE.equals(pluginId) && !RteFeatures.TABLE_TABLE.equals(feature));
        // we do not feed non-'table#...' features to ./uiSettings/cui/tableEditOptions

        XmlTreeWithListsBuilder pluginsBuilder = new XmlTreeWithListsBuilder(DialogConstants.NN_RTE_PLUGINS, DialogConstants.PN_FEATURES);
        pluginsBuilder.setFilter((pluginId, feature) -> !DialogConstants.NN_TABLE.equals(pluginId) || FEATURE_ALL.equals(feature));
        // we do not feed table features to ./rtePlugins, except for 'table#*'

        // concat values of .features() and .fullscreenFeatures() to feed them to all four builders in single run
        Stream.concat(
                Arrays.stream(rteAnnotation.features()).map(feature -> new ImmutablePair<>(inlineBuilder, feature)),
                Arrays.stream(rteAnnotation.fullscreenFeatures()).map(feature -> new ImmutablePair<>(fullScreenBuilder, feature))
        ).forEach(featureItem -> processFeatureItem(featureItem, tableEditBuilder, pluginsBuilder));

        // build uiSettings node with subnodes, append conditionally if not empty
        Element uiSettings = getXmlUtil().createNodeElement(DialogConstants.NN_UI_SETTINGS);
        Element cui = getXmlUtil().createNodeElement(DialogConstants.NN_CUI);
        appendElement(cui, inlineBuilder.build());
        // if .features() are set, but .fullscreenFeatures() are not
        // build either node './inline', './fullscreen' and './dialogFullScreen' (if latter is needed)  from .features()
        // (that allows user to specify only .features() and avoid copy-pasting)
        if(fullScreenBuilder.isEmpty() && !inlineBuilder.isEmpty()){
            inlineBuilder.setName(DialogConstants.NN_FULLSCREEN);
            appendElement(cui, inlineBuilder.build());
            if (renderDialogFullScreenNode) {
                inlineBuilder.setName(DialogConstants.NN_DIALOG_FULL_SCREEN);
                appendElement(cui, inlineBuilder.build());
            }
        }
        // if .fullscreenFeatures() are set, build nodes './fullscreen' and './dialogFullScreen' (latter if needed) from .fullscreenFeatures()
        appendElement(cui, fullScreenBuilder.build());
        fullScreenBuilder.setName(DialogConstants.NN_DIALOG_FULL_SCREEN);
        if (renderDialogFullScreenNode) appendElement(cui, fullScreenBuilder.build());
        appendElement(cui, tableEditBuilder.build());
        appendElement(cui, getIconsNode());
        // if ./cui node has been added any children, append it to ./uiSettings and then append ./uiSettings to root element
        appendElement(uiSettings, cui);
        appendElement(element, uiSettings, RichTextEditorHandler::mergeFeatureAttributes);
        // build rtePlugins node, merge it to existing element structure (to pick up child nodes that may have already been populated)
        // then populate rtePlugins node with the context rteAnnotation fields, then merge again
        Element rtePlugins = appendElement(element, pluginsBuilder.build());
        appendElement(rtePlugins, DialogConstants.NN_PARAFORMAT, getFormatNode());
        appendElement(rtePlugins, DialogConstants.NN_MISCTOOLS, getSpecialCharactersNode());
        appendElement(rtePlugins, DialogConstants.NN_EDIT, this::populatePasteRulesNode);
        appendElement(rtePlugins, DialogConstants.NN_STYLES, this::populateStylesNode);
        appendElement(rtePlugins, DialogConstants.NN_UNDO, e -> getXmlUtil().setAttribute(e, DialogConstants.PN_MAX_UNDO_STEPS, rteAnnotation));
        appendElement(rtePlugins, DialogConstants.NN_KEYS, e -> getXmlUtil().setAttribute(e, DialogConstants.PN_TAB_SIZE, rteAnnotation));
        appendElement(rtePlugins, DialogConstants.NN_LISTS, e -> getXmlUtil().setAttribute(e, DialogConstants.PN_INDENT_SIZE, rteAnnotation));
        appendElement(element, rtePlugins, PluginXmlUtility::mergeStringAttributes);
        // build htmlLinkRules node and append to root element, if needed
        populateHtmlLinkRules(element);
    }

    /**
     * Appends non-empty child XML node to a parent node. If same-named child node exists, merges attributes of the
     * provided child with those of the existing child with use of the default merging routine
     * @param parent {@code Element} instance representing parent node
     * @param child {@code Element} instance representing child node
     * @return {@code Element} instance representing the appended node
     */
    private Element appendElement(Element parent, Element child) {
        return getXmlUtil().appendNonemptyChildElement(parent, child);
    }

    /**
     * Appends non-empty child XML node to a parent node. If same-named child node exists, merges attributes of the
     * provided child with those of the existing child with use of the provided merger
     * @param parent {@code Element} instance representing parent node
     * @param child {@code Element} instance representing child node
     * @param merger {@code BinaryOperator<String>} instance
     */
    private void appendElement(Element parent, Element child, BinaryOperator<String> merger) {
        getXmlUtil().appendNonemptyChildElement(parent, child, merger);
    }

    /**
     * Appends non-empty child XML node to the child node of the provided parent that has the specified name
     * @param parent {@code Element} instance representing parent node
     * @param existingChildName String representing the name of the existing child
     * @param newChild {@code Element} instance representing new child node
     */
    private void appendElement(Element parent, String existingChildName, Element newChild) {
        Element existingChild = getXmlUtil().getChildElement(parent, existingChildName);
        getXmlUtil().appendNonemptyChildElement(existingChild, newChild);
    }

    /**
     * Appends non-empty child XML node to the child node of the provided parent that has the specified name
     * @param parent {@code Element} instance representing parent node
     * @param existingChildName String representing the name of the existing child
     * @param elementConsumer {@code Consumer<Supplier<Element>>} routine that implements lazy generation of child
     * {@code Element} (one that is triggered only if element with {@code existingChildName} actually present)
     */
    private void appendElement(Element parent, String existingChildName, Consumer<Supplier<Element>> elementConsumer) {
        if (parent == null) {
            return;
        }
        Element child = getXmlUtil().getChildElementNode(parent, existingChildName,
                p -> PluginRuntime.context().getXmlUtility().createNodeElement(existingChildName));
        elementConsumer.accept(() -> {
            if (child.getParentNode() != null) {
                return child; // not to 'reattach' the previously existed child, which would change sequence of children
            }
            return (Element)parent.appendChild(child);
        }); // the newly created child is appended to DOM only if .get() is called in the context of elementConsumer
    }

    /**
     * Called by {@link RichTextEditorHandler#accept(Element, Field)} to facilitate single feature token from the
     * {@link RichTextEditor#features()} or {@link RichTextEditor#fullscreenFeatures()} collection to one or more appropriate
     * {@code XmlNodeBuilder}-s
     * @param featureItem A mutually linked pair consisting of a {@code XmlNodeBuilder} for either {@code features()}
     *                    or {@code fullscreenFeatures()} or the current RTE config, and a particular feature token
     * @param tableEditBuilder Additional {@code XmlNodeBuilder} for the tables node
     * @param pluginsBuilder Additional {@code XmlNodeBuilder} for the plugins node
     */
    private static void processFeatureItem(
            ImmutablePair<XmlNodeWithListBuilder,String> featureItem,
            XmlNodeWithListBuilder tableEditBuilder,
            XmlTreeWithListsBuilder pluginsBuilder
    ) {
        XmlNodeWithListBuilder nodeBuilder = featureItem.left;
        String feature = featureItem.right;
        if (FEATURE_TOKEN_PATTERN.matcher(feature).matches()) {
            // single#feature
            nodeBuilder.store(null, feature);
            pluginsBuilder.store(null, feature);

        } else if (FEATURE_TOKEN_ARRAY_PATTERN.matcher(feature).matches()) {
            // [popover#features...], [table#features...], [some:specific:feature]
            String[] nestedTokens = getNestedTokens(feature);
            String leadingPluginToken = StringUtils.substringBefore(nestedTokens[0], PLUGIN_FEATURE_SEPARATOR);
            if (leadingPluginToken.equals(DialogConstants.NN_TABLE)) {
                nodeBuilder.store(null, RteFeatures.TABLE_TABLE);
                tableEditBuilder.storeMany(leadingPluginToken, nestedTokens);
            } else {
                nodeBuilder.store(null, PLUGIN_FEATURE_SEPARATOR + leadingPluginToken);
                nodeBuilder.getChildBuilder().storeMany(leadingPluginToken, nestedTokens);
            }
            if (leadingPluginToken.equals(DialogConstants.NN_TABLE)
                    || leadingPluginToken.equals(DialogConstants.NN_PARAFORMAT)
                    || leadingPluginToken.equals(DialogConstants.NN_STYLES)) {
                pluginsBuilder.store(leadingPluginToken, FEATURE_ALL);
            } else {
                pluginsBuilder.storeMany(null, nestedTokens);
            }

        } else {
            PluginRuntime.context().getExceptionHandler().handle(new ValidationException(MALFORMED_TOKEN_EXCEPTION_MESSAGE));
        }
    }

    /**
     * Called by {@link RichTextEditorHandler#accept(Element, Field)} to create if necessary and then retrieve
     * the {@code icons} node for the RichTextEditor XML markup
     * @return {@code Element} instance representing the required node
     */
    private Element getIconsNode() {
        return getXmlUtil().createNodeElement(DialogConstants.NN_ICONS,
                iconMapping -> ((IconMapping)iconMapping).command(),
                rteAnnotation.icons());
    }

    /**
     * Called by {@link RichTextEditorHandler#accept(Element, Field)} to create if necessary and then retrieve
     * the {@code formats} node for the RichTextEditor XML markup
     * @return {@code Element} instance representing the required node
     */
    private Element getFormatNode() {
        Element result = getXmlUtil().createNodeElement(DialogConstants.NN_FORMATS,
                paragraphFormat -> ((ParagraphFormat)paragraphFormat).tag(),
                rteAnnotation.formats());
        result.setAttribute(DialogConstants.PN_PRIMARY_TYPE, DialogConstants.NT_WIDGET_COLLECTION);
        return result;
    }

    /**
     * Called by {@link RichTextEditorHandler#accept(Element, Field)} to create if necessary and then retrieve
     * the {@code specialCharsConfig} node for the RichTextEditor XML markup
     * @return {@code Element} instance representing the required node
     */
    private Element getSpecialCharactersNode() {
        Function<Annotation, String> childNodeNameProvider = c -> {
            Characters chars = (Characters) c;
            return chars.rangeStart() > 0 ? String.valueOf(chars.rangeStart()) : chars.entity();
        };
        Element charsConfigNode = getXmlUtil().createNodeElement(DialogConstants.NN_SPECIAL_CHARS_CONFIG);
<<<<<<< HEAD
        CharactersObjectValidator validator = new CharactersObjectValidator();
        Annotation[] validCharactersAnnotations = Arrays.stream(rteAnnotation.specialCharacters())
                .map(validator::getFilteredInstance)
                .toArray(Annotation[]::new);
        if (ArrayUtils.isNotEmpty(validCharactersAnnotations)) {
            Element charsNode = getXmlUtil().createNodeElement(DialogConstants.NN_CHARS,
                    childNodeNameProvider,
                    validCharactersAnnotations);
            getXmlUtil().appendNonemptyChild(charsConfigNode, charsNode);
        }
=======
        Element charsNode = getXmlUtil().createNodeElement(DialogConstants.NN_CHARS,
                childNodeNameProvider,
                rteAnnotation.specialCharacters());
        getXmlUtil().appendNonemptyChildElement(charsConfigNode, charsNode);
>>>>>>> d5f1554a
        return charsConfigNode;
    }

    /**
     * Called by {@link RichTextEditorHandler#appendElement(Element, String, Consumer)} to create as required and then
     * populate with attributes the {@code styles} node
     * @param elementSupplier The routine to generate {@code styles} node and append it to the overall RTE markup
     */
    private void populateStylesNode(Supplier<Element> elementSupplier){
        Element stylesElement = elementSupplier.get();
        getXmlUtil().setAttribute(stylesElement, DialogConstants.PN_EXTERNAL_STYLESHEETS, rteAnnotation, PluginXmlUtility::mergeStringAttributes);
        if (!featureExists(RteFeatures.Popovers.STYLES::equals)) {
            return;
        }
        Element nestedStylesNode = getXmlUtil().createNodeElement(DialogConstants.NN_STYLES, style -> ((Style)style).cssName(), rteAnnotation.styles());
        nestedStylesNode.setAttribute(DialogConstants.PN_PRIMARY_TYPE, DialogConstants.NT_WIDGET_COLLECTION);
        getXmlUtil().appendNonemptyChildElement(stylesElement, nestedStylesNode, PluginXmlUtility::mergeStringAttributes);
        getXmlUtil().setAttribute(stylesElement, DialogConstants.PN_PRIMARY_TYPE, DialogConstants.NT_WIDGET_COLLECTION);
    }

    /**
     * Called by {@link RichTextEditorHandler#appendElement(Element, String, Consumer)} to create as required and then
     * populate with attributes the {@code htmlPasteRules} node
     * @param elementSupplier The routine to generate {@code htmlPasteRules} node and append it to the overall RTE markup
     */
    private void populatePasteRulesNode(Supplier<Element> elementSupplier){
        HtmlPasteRules rules = this.rteAnnotation.htmlPasteRules();
        Element htmlPasteRulesNode = getXmlUtil().createNodeElement(DialogConstants.NN_HTML_PASTE_RULES);
        List<String> nonDefaultAllowPropsNames = PluginReflectionUtility.getAnnotationNonDefaultProperties(rules).stream()
                .filter(field -> HTML_PASTE_RULES_ALLOW_PATTERN.matcher(field.getName()).matches())
                .map(field -> HTML_PASTE_RULES_ALLOW_PATTERN.matcher(field.getName()).replaceAll("$1").toLowerCase())
                .filter(propName -> {
                    if (StringUtils.equalsAny(propName, DialogConstants.NN_TABLE, DialogConstants.NN_LIST)) {
                        htmlPasteRulesNode.appendChild(getHtmlPasteRulesNode(propName, DialogConstants.NN_TABLE.equals(propName)
                                ? rules.allowTables()
                                : rules.allowLists()));
                        return false;
                    }
                    return true;
                })
                .collect(Collectors.toList());
        if (!nonDefaultAllowPropsNames.isEmpty()) {
            Element allowBasicsNode = getXmlUtil().createNodeElement(DialogConstants.NN_ALLOW_BASICS);
            // default values are all 'true' so non-defaults are 'false'
            nonDefaultAllowPropsNames.forEach(fieldName -> getXmlUtil().setAttribute(allowBasicsNode, fieldName, false));
            htmlPasteRulesNode.appendChild(allowBasicsNode);
        }
        getXmlUtil().setAttribute(htmlPasteRulesNode, DialogConstants.PN_ALLOW_BLOCK_TAGS, Arrays.asList(rules.allowedBlockTags()));
        getXmlUtil().setAttribute(htmlPasteRulesNode, DialogConstants.PN_FALLBACK_BLOCK_TAG, rules.fallbackBlockTag());

        getXmlUtil().appendNonemptyChildElement(elementSupplier, htmlPasteRulesNode, RichTextEditorHandler::mergeFeatureAttributes);
        getXmlUtil().setAttribute(elementSupplier, DialogConstants.PN_DEFAULT_PASTE_MODE, rteAnnotation);
    }

    /**
     * Called for {@link RichTextEditorHandler#populatePasteRulesNode(Supplier)} to create XML noe representing
     * a HTMl paste rule for one of the predefined entities
     * @param entity String representing table, list or like
     * @param allowRule The {@link AllowElement} instance
     * @return Newly created XML {@code Element} with the rule
     */
    private Element getHtmlPasteRulesNode(String entity, AllowElement allowRule) {
        Element disallowed = getXmlUtil().createNodeElement(entity);
        getXmlUtil().setAttribute(disallowed, DialogConstants.PN_ALLOW, false);
        getXmlUtil().setAttribute(disallowed, DialogConstants.PN_IGNORE_MODE, allowRule.toString());
        return disallowed;
    }

    /**
     * Called by {@link RichTextEditorHandler#accept(Element, Field)} to create and append an XML node representing
     * {@code htmlRules} to the RichTextEditor XML markup
     * @param element {@code Element} instance representing the RichTextEditor node
     */
    private void populateHtmlLinkRules(Element element) {
        HtmlLinkRules rules = this.rteAnnotation.htmlLinkRules();
        if (!PluginReflectionUtility.annotationIsNotDefault(rules)) {
            return;
        }
        Element htmlRulesNode = getXmlUtil().createNodeElement(DialogConstants.NN_HTML_RULES);

        Map<String, String> htmlLinksProps = ImmutableMap.<String,String>builder()
                .put(DialogConstants.PN_CSS_EXTERNAL, rules.cssExternal())
                .put(DialogConstants.PN_CSS_INTERNAL, rules.cssInternal())
                .put(DialogConstants.PN_DEFAULT_PROTOCOL, rules.defaultProtocol())
                .build();
        Element linksNode = getXmlUtil().createNodeElement(DialogConstants.NN_LINKS, htmlLinksProps);
        getXmlUtil().setAttribute(linksNode, DialogConstants.PN_PROTOCOLS, Arrays.asList(rules.protocols()));

        Map<String, String> targetConfigProps = ImmutableMap.<String,String>builder()
                .put(DialogConstants.PN_MODE, KEYWORD_AUTO)
                .put(DialogConstants.PN_TARGET_EXTERNAL, rules.targetExternal().toString())
                .put(DialogConstants.PN_TARGET_INTERNAL, rules.targetInternal().toString())
                .build();
        Element targetConfigNode = getXmlUtil().createNodeElement(DialogConstants.NN_TARGET_CONFIG, targetConfigProps);

        appendElement(linksNode, targetConfigNode);
        appendElement(htmlRulesNode, linksNode);
        appendElement(element, htmlRulesNode, PluginXmlUtility::mergeStringAttributes);
    }

    /**
     * The {@code BiFunction} used to merge feature token sets in XML nodes attributes to rule out repeating same features
     * as they come from different sets, although it is OK if the same feature token is planted twice deliberately in
     * the same set
     * @param array0 String representing a multitude of feature tokens
     * @param array1 String representing a multitude of feature tokens
     * @return String representing the merged feature token set
     */
    private static String mergeFeatureAttributes(String array0, String array1) {
        if (!PluginXmlUtility.ATTRIBUTE_LIST_PATTERN.matcher(array0).matches() || !PluginXmlUtility.ATTRIBUTE_LIST_PATTERN.matcher(array1).matches()) {
            return PluginXmlUtility.DEFAULT_ATTRIBUTE_MERGER.apply(array0, array1);
        }
        List<String> result = new LinkedList<>(Arrays.asList(getNestedTokens(array0)));
        Arrays.stream(getNestedTokens(array1))
                .forEach(token -> {if(!result.contains(token)) result.add(token);}); // not using Set<> here because of repeating tokens, such as separators
        return String.format(PluginXmlUtility.ATTRIBUTE_LIST_TEMPLATE, String.join(RteFeatures.FEATURE_SEPARATOR, result));
    }

    /**
     * Called by {@link RichTextEditorHandler#mergeFeatureAttributes(String, String)} to extract tokens within a
     * {@code [feature#token, feature#token2]} unit
     * @param array String representing a multitude of feature tokens
     * @return {@code String[]} array with the extracted feature tokens
     */
    private static String[] getNestedTokens(String array) {
        return StringUtils.strip(array, PluginXmlUtility.ATTRIBUTE_LIST_SURROUND).split(PluginXmlUtility.ATTRIBUTE_LIST_SPLIT_PATTERN);
    }

    /**
     * Gets whether a certain feature exists in the feature set
     * @param matcher Feature token predicate
     * @return True or false
     */
    private boolean featureExists(Predicate<String> matcher) {
        return Stream.concat(Arrays.stream(rteAnnotation.features()), Arrays.stream(rteAnnotation.fullscreenFeatures()))
                .map(s -> Arrays.stream(s.split(PluginXmlUtility.ATTRIBUTE_LIST_SPLIT_PATTERN)))
                .flatMap(stringStream -> stringStream)
                .anyMatch(matcher);
    }

}<|MERGE_RESOLUTION|>--- conflicted
+++ resolved
@@ -293,7 +293,6 @@
             return chars.rangeStart() > 0 ? String.valueOf(chars.rangeStart()) : chars.entity();
         };
         Element charsConfigNode = getXmlUtil().createNodeElement(DialogConstants.NN_SPECIAL_CHARS_CONFIG);
-<<<<<<< HEAD
         CharactersObjectValidator validator = new CharactersObjectValidator();
         Annotation[] validCharactersAnnotations = Arrays.stream(rteAnnotation.specialCharacters())
                 .map(validator::getFilteredInstance)
@@ -302,14 +301,8 @@
             Element charsNode = getXmlUtil().createNodeElement(DialogConstants.NN_CHARS,
                     childNodeNameProvider,
                     validCharactersAnnotations);
-            getXmlUtil().appendNonemptyChild(charsConfigNode, charsNode);
-        }
-=======
-        Element charsNode = getXmlUtil().createNodeElement(DialogConstants.NN_CHARS,
-                childNodeNameProvider,
-                rteAnnotation.specialCharacters());
-        getXmlUtil().appendNonemptyChildElement(charsConfigNode, charsNode);
->>>>>>> d5f1554a
+            getXmlUtil().appendNonemptyChildElement(charsConfigNode, charsNode);
+        }
         return charsConfigNode;
     }
 
