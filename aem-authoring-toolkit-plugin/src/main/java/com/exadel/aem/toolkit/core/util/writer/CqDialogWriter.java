--- conflicted
+++ resolved
@@ -14,24 +14,7 @@
 
 package com.exadel.aem.toolkit.core.util.writer;
 
-<<<<<<< HEAD
 import com.exadel.aem.toolkit.api.annotations.main.DesignDialog;
-=======
-import java.lang.reflect.Method;
-import java.util.Arrays;
-import java.util.List;
-import java.util.stream.Collectors;
-import javax.xml.transform.Transformer;
-
-import com.exadel.aem.toolkit.api.annotations.meta.PropertyScope;
-import com.exadel.aem.toolkit.api.handlers.Handles;
-import com.exadel.aem.toolkit.api.handlers.Target;
-import com.exadel.aem.toolkit.core.util.DialogConstants;
-import org.apache.commons.lang3.ArrayUtils;
-import org.apache.commons.lang3.StringUtils;
-import org.w3c.dom.Document;
-
->>>>>>> 8b8387ab
 import com.exadel.aem.toolkit.api.annotations.main.Dialog;
 import com.exadel.aem.toolkit.api.annotations.main.DialogLayout;
 import com.exadel.aem.toolkit.api.annotations.meta.ResourceTypes;
@@ -62,14 +45,9 @@
      *
      * @param transformer {@code Transformer} instance used to serialize XML DOM document to an output stream
      */
-<<<<<<< HEAD
-    CqDialogWriter(DocumentBuilder documentBuilder, Transformer transformer, XmlScope scope) {
+    CqDialogWriter(Transformer transformer, XmlScope scope) {
         super(documentBuilder, transformer);
         this.scope = scope;
-=======
-    CqDialogWriter(Transformer transformer) {
-        super(transformer);
->>>>>>> 8b8387ab
     }
 
     /**
@@ -102,7 +80,6 @@
      * @param target   The targetFacade element of DOM {@link Document} to feed data to
      */
     @Override
-<<<<<<< HEAD
     void populateDomDocument(Class<?> componentClass, Element root) {
         Annotation dialog = XmlScope.CQ_DIALOG.equals(scope) ? componentClass.getDeclaredAnnotation(Dialog.class)
                 : componentClass.getDeclaredAnnotation(DesignDialog.class);
@@ -123,76 +100,5 @@
         } else {
             return ArrayUtils.isEmpty(((DesignDialog) annotation).tabs()) ? ((DesignDialog) annotation).layout() : DialogLayout.TABS;
         }
-=======
-    void populateDomDocument(Class<?> componentClass, Target target) {
-        Dialog dialog = componentClass.getDeclaredAnnotation(Dialog.class);
-        target.mapProperties(dialog, Arrays.stream(Dialog.class.getDeclaredMethods())
-                .filter(m -> !fitsInScope(m, getXmlScope())).map(Method::getName).collect(Collectors.toList()));
-        target.attribute(DialogConstants.PN_SLING_RESOURCE_TYPE, ResourceTypes.DIALOG);
-
-        DialogLayout dialogLayout;
-        if (!ArrayUtils.isEmpty(dialog.tabs())) {
-            dialogLayout = DialogLayout.TABS;
-        } else if (!ArrayUtils.isEmpty(dialog.panels())) {
-            dialogLayout = DialogLayout.ACCORDION;
-        } else {
-            dialogLayout = dialog.layout();
-        }
-        DialogContainer.getContainer(dialogLayout).build(componentClass, target);
-
-        new DependsOnTabHandler().accept(target, componentClass);
-        if (!classHasCustomDialogAnnotation(componentClass)) {
-            return;
-        }
-        List<DialogAnnotation> customAnnotations = getCustomDialogAnnotations(componentClass);
-        PluginRuntime.context().getReflectionUtility().getCustomDialogHandlers().stream()
-                .filter(handler -> customAnnotations.stream()
-                        .anyMatch(annotation -> customAnnotationMatchesHandler(annotation, handler)))
-                .forEach(handler -> handler.accept(componentClass, target));
-    }
-
-    /**
-     * Retrieves list of {@link DialogAnnotation} instances defined for the current {@code Class}
-     *
-     * @param componentClass The {@code Class} being processed
-     * @return List of values, empty or non-empty
-     */
-    public static List<DialogAnnotation> getCustomDialogAnnotations(Class<?> componentClass) {
-        return Arrays.stream(componentClass.getDeclaredAnnotations())
-                .filter(annotation -> annotation.annotationType().getDeclaredAnnotation(DialogAnnotation.class) != null)
-                .map(annotation -> annotation.annotationType().getDeclaredAnnotation(DialogAnnotation.class))
-                .collect(Collectors.toList());
-    }
-
-    /**
-     * Gets whether current {@code Class} has a custom dialog annotation attached
-     *
-     * @param componentClass The {@code Class} being processed
-     * @return True or false
-     */
-    private static boolean classHasCustomDialogAnnotation(Class<?> componentClass) {
-        return Arrays.stream(componentClass.getDeclaredAnnotations())
-                .anyMatch(a -> a.annotationType().getDeclaredAnnotation(DialogAnnotation.class) != null);
-    }
-
-    /**
-     * Used while enumerating available {@code CustomDialogHandler}s to set matching between a handler and a {@code CustomDialogAnnotation},
-     * since one handler may serve for several annotations, and, optionally, vice versa
-     *
-     * @param annotation {@link DialogAnnotation} instance
-     * @param handler    {@link DialogHandler} instance
-     * @return True if the two arguments are "matching" via their properties, otherwise, false
-     */
-    private static boolean customAnnotationMatchesHandler(DialogAnnotation annotation, DialogHandler handler) {
-        return Arrays.stream(handler.getClass().getDeclaredAnnotation(Handles.class).value())
-            .anyMatch(aClass -> aClass.equals(annotation.getClass()));
-    }
-
-    private static boolean fitsInScope(Method method, XmlScope scope) {
-        if (!method.isAnnotationPresent(PropertyScope.class)) {
-            return true;
-        }
-        return Arrays.asList(method.getAnnotation(PropertyScope.class).value()).contains(scope);
->>>>>>> 8b8387ab
     }
 }