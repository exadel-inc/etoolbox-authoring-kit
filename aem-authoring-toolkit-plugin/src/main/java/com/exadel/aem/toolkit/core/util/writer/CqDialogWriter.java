/*
 * Licensed under the Apache License, Version 2.0 (the "License").
 * You may not use this file except in compliance with the License.
 * You may obtain a copy of the License at
 *
 *     http://www.apache.org/licenses/LICENSE-2.0
 *
 * Unless required by applicable law or agreed to in writing, software
 * distributed under the License is distributed on an "AS IS" BASIS,
 * WITHOUT WARRANTIES OR CONDITIONS OF ANY KIND, either express or implied.
 * See the License for the specific language governing permissions and
 * limitations under the License.
 */

package com.exadel.aem.toolkit.core.util.writer;

import java.lang.reflect.Method;
import java.util.Arrays;
import java.util.List;
import java.util.stream.Collectors;
import javax.xml.transform.Transformer;

import com.exadel.aem.toolkit.api.annotations.meta.PropertyScope;
import com.exadel.aem.toolkit.api.handlers.Handles;
import com.exadel.aem.toolkit.api.handlers.Target;
import com.exadel.aem.toolkit.core.util.DialogConstants;
import org.apache.commons.lang3.ArrayUtils;
import org.apache.commons.lang3.StringUtils;
import org.w3c.dom.Document;

import com.exadel.aem.toolkit.api.annotations.main.Dialog;
import com.exadel.aem.toolkit.api.annotations.main.DialogLayout;
import com.exadel.aem.toolkit.api.annotations.meta.DialogAnnotation;
import com.exadel.aem.toolkit.api.annotations.meta.ResourceTypes;
import com.exadel.aem.toolkit.api.annotations.widgets.common.XmlScope;
import com.exadel.aem.toolkit.api.handlers.DialogHandler;
import com.exadel.aem.toolkit.core.handlers.assets.dependson.DependsOnTabHandler;
import com.exadel.aem.toolkit.core.handlers.container.DialogContainer;
import com.exadel.aem.toolkit.core.maven.PluginRuntime;

/**
 * The {@link PackageEntryWriter} implementation for storing AEM TouchUI dialog definition (writes data to the
 * {@code _cq_dialog.xml} file within the current component folder before package is uploaded
 */
class CqDialogWriter extends ContentXmlWriter {
    /**
     * Basic constructor
     *
     * @param transformer {@code Transformer} instance used to serialize XML DOM document to an output stream
     */
    CqDialogWriter(Transformer transformer) {
        super(transformer);
    }

    /**
     * Gets {@code XmlScope} value of current {@code PackageEntryWriter} implementation
     *
     * @return {@link XmlScope} value
     */
    @Override
    XmlScope getXmlScope() {
        return XmlScope.CQ_DIALOG;
    }

    /**
     * Overrides {@link PackageEntryWriter#populateDomDocument(Class, Target)} abstract method to write down contents
     * of {@code _cq_dialog.xml} file. To the targetFacade node, several XML building routines are applied in sequence: the predefined
     * dialog container builder, the common properties writer, {@code DependsOn} handlers and any {@code CustomHandler}s defined for
     * this component class
     *
     * @param componentClass The {@code Class} being processed
     * @param target   The targetFacade element of DOM {@link Document} to feed data to
     */
    @Override
    void populateDomDocument(Class<?> componentClass, Target target) {
        Dialog dialog = componentClass.getDeclaredAnnotation(Dialog.class);
        target.mapProperties(dialog, Arrays.stream(Dialog.class.getDeclaredMethods())
                .filter(m -> !fitsInScope(m, getXmlScope())).map(Method::getName).collect(Collectors.toList()));
        target.attribute(DialogConstants.PN_SLING_RESOURCE_TYPE, ResourceTypes.DIALOG);

<<<<<<< HEAD
        DialogLayout dialogLayout = ArrayUtils.isEmpty(dialog.tabs()) ? dialog.layout() : DialogLayout.TABS;
        DialogContainer.getContainer(dialogLayout).build(componentClass, target);
=======
        DialogLayout dialogLayout;
        if (!ArrayUtils.isEmpty(dialog.tabs())) {
            dialogLayout = DialogLayout.TABS;
        } else if (!ArrayUtils.isEmpty(dialog.panels())) {
            dialogLayout = DialogLayout.ACCORDION;
        } else {
            dialogLayout = dialog.layout();
        }
        DialogContainer.getContainer(dialogLayout).build(componentClass, root);
>>>>>>> e0a6908a

        new DependsOnTabHandler().accept(target, componentClass);
        if (!classHasCustomDialogAnnotation(componentClass)) {
            return;
        }
        List<DialogAnnotation> customAnnotations = getCustomDialogAnnotations(componentClass);
        PluginRuntime.context().getReflectionUtility().getCustomDialogHandlers().stream()
                .filter(handler -> customAnnotations.stream()
                        .anyMatch(annotation -> customAnnotationMatchesHandler(annotation, handler)))
                .forEach(handler -> handler.accept(componentClass, target));
    }

    /**
     * Retrieves list of {@link DialogAnnotation} instances defined for the current {@code Class}
     *
     * @param componentClass The {@code Class} being processed
     * @return List of values, empty or non-empty
     */
    public static List<DialogAnnotation> getCustomDialogAnnotations(Class<?> componentClass) {
        return Arrays.stream(componentClass.getDeclaredAnnotations())
                .filter(annotation -> annotation.annotationType().getDeclaredAnnotation(DialogAnnotation.class) != null)
                .map(annotation -> annotation.annotationType().getDeclaredAnnotation(DialogAnnotation.class))
                .collect(Collectors.toList());
    }

    /**
     * Gets whether current {@code Class} has a custom dialog annotation attached
     *
     * @param componentClass The {@code Class} being processed
     * @return True or false
     */
    private static boolean classHasCustomDialogAnnotation(Class<?> componentClass) {
        return Arrays.stream(componentClass.getDeclaredAnnotations())
                .anyMatch(a -> a.annotationType().getDeclaredAnnotation(DialogAnnotation.class) != null);
    }

    /**
     * Used while enumerating available {@code CustomDialogHandler}s to set matching between a handler and a {@code CustomDialogAnnotation},
     * since one handler may serve for several annotations, and, optionally, vice versa
     *
     * @param annotation {@link DialogAnnotation} instance
     * @param handler    {@link DialogHandler} instance
     * @return True if the two arguments are "matching" via their properties, otherwise, false
     */
    private static boolean customAnnotationMatchesHandler(DialogAnnotation annotation, DialogHandler handler) {
        return Arrays.stream(handler.getClass().getDeclaredAnnotation(Handles.class).value())
            .anyMatch(aClass -> aClass.equals(annotation.getClass()));
    }

    private static boolean fitsInScope(Method method, XmlScope scope) {
        if (!method.isAnnotationPresent(PropertyScope.class)) {
            return true;
        }
        return Arrays.asList(method.getAnnotation(PropertyScope.class).value()).contains(scope);
    }
}<|MERGE_RESOLUTION|>--- conflicted
+++ resolved
@@ -54,7 +54,6 @@
 
     /**
      * Gets {@code XmlScope} value of current {@code PackageEntryWriter} implementation
-     *
      * @return {@link XmlScope} value
      */
     @Override
@@ -78,10 +77,6 @@
                 .filter(m -> !fitsInScope(m, getXmlScope())).map(Method::getName).collect(Collectors.toList()));
         target.attribute(DialogConstants.PN_SLING_RESOURCE_TYPE, ResourceTypes.DIALOG);
 
-<<<<<<< HEAD
-        DialogLayout dialogLayout = ArrayUtils.isEmpty(dialog.tabs()) ? dialog.layout() : DialogLayout.TABS;
-        DialogContainer.getContainer(dialogLayout).build(componentClass, target);
-=======
         DialogLayout dialogLayout;
         if (!ArrayUtils.isEmpty(dialog.tabs())) {
             dialogLayout = DialogLayout.TABS;
@@ -91,7 +86,6 @@
             dialogLayout = dialog.layout();
         }
         DialogContainer.getContainer(dialogLayout).build(componentClass, root);
->>>>>>> e0a6908a
 
         new DependsOnTabHandler().accept(target, componentClass);
         if (!classHasCustomDialogAnnotation(componentClass)) {
