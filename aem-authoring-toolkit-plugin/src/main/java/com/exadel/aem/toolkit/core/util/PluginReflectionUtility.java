--- conflicted
+++ resolved
@@ -13,36 +13,12 @@
  */
 package com.exadel.aem.toolkit.core.util;
 
-<<<<<<< HEAD
-import com.exadel.aem.toolkit.api.annotations.main.ClassMember;
-import com.exadel.aem.toolkit.api.annotations.main.Dialog;
-import com.exadel.aem.toolkit.api.annotations.meta.Validator;
-import com.exadel.aem.toolkit.api.annotations.widgets.accessory.IgnoreFields;
-import com.exadel.aem.toolkit.api.handlers.*;
-import com.exadel.aem.toolkit.api.runtime.Injected;
-import com.exadel.aem.toolkit.api.runtime.RuntimeContext;
-import com.exadel.aem.toolkit.core.SourceImpl;
-import com.exadel.aem.toolkit.core.exceptions.ExtensionApiException;
-import com.exadel.aem.toolkit.core.maven.PluginRuntime;
-import com.exadel.aem.toolkit.core.maven.PluginRuntimeContext;
-import org.apache.commons.lang3.ArrayUtils;
-import org.apache.commons.lang3.ClassUtils;
-import org.apache.commons.lang3.StringUtils;
-import org.reflections.Reflections;
-import org.reflections.scanners.SubTypesScanner;
-import org.reflections.scanners.TypeAnnotationsScanner;
-import org.reflections.util.ConfigurationBuilder;
-
-=======
->>>>>>> 733df035
 import java.io.File;
 import java.lang.annotation.Annotation;
 import java.lang.reflect.Field;
 import java.lang.reflect.InvocationTargetException;
-<<<<<<< HEAD
-=======
 import java.lang.reflect.MalformedParameterizedTypeException;
->>>>>>> 733df035
+import java.lang.reflect.Member;
 import java.lang.reflect.Member;
 import java.lang.reflect.Method;
 import java.lang.reflect.ParameterizedType;
@@ -73,7 +49,6 @@
 import org.reflections.scanners.TypeAnnotationsScanner;
 import org.reflections.util.ConfigurationBuilder;
 
-import com.exadel.aem.toolkit.api.annotations.main.ClassField;
 import com.exadel.aem.toolkit.api.annotations.main.Dialog;
 import com.exadel.aem.toolkit.api.annotations.meta.Validator;
 import com.exadel.aem.toolkit.api.annotations.widgets.accessory.IgnoreFields;
@@ -111,9 +86,10 @@
     /**
      * Used to initialize {@code PluginReflectionUtility} instance based on list of available classpath entries in the
      * scope of this Maven plugin
-     * @param elements List of classpath elements to be used in reflection routines
+     *
+     * @param elements    List of classpath elements to be used in reflection routines
      * @param packageBase String representing package prefix of processable AEM backend components, like {@code com.acme.aem.components.*}.
-     *                      If not specified, all available components will be processed
+     *                    If not specified, all available components will be processed
      * @return {@link PluginReflectionUtility} instance
      */
     public static PluginReflectionUtility fromCodeScope(List<String> elements, String packageBase) {
@@ -160,7 +136,6 @@
     /**
      * Initializes as necessary and returns collection of {@code CustomDialogComponentHandler}s defined within the Compile
      * scope of the plugin matching the specified widget annotation
-<<<<<<< HEAD
      * @param annotationClass {@code Class<?>} reference to pick up handlers for
      * @return {@code List<DialogWidgetHandler>} of instances
      */
@@ -184,9 +159,6 @@
     /**
      * Initializes as necessary and returns collection of {@code CustomDialogComponentHandler}s defined within the Compile
      * scope of the plugin matching the specified widget annotation
-=======
-     *
->>>>>>> 733df035
      * @param annotationClasses List of {@code Class<?>} reference to pick up handlers for
      * @return {@code List<DialogWidgetHandler>} of instances
      */
@@ -227,6 +199,7 @@
     /**
      * Initializes as necessary and returns collection of {@code Validator}s defined within the Compile
      * scope of the AEM Authoring Toolkit Maven plugin
+     *
      * @return {@code List<Validator>} of instances
      */
     public Map<String, Validator> getValidators() {
@@ -244,6 +217,7 @@
      * Returns list of {@code @Dialog}-annotated classes within the Compile scope the plugin is operating in, to
      * determine which of the component folders to process.
      * If {@code componentsPath} is set for this instance, classes are tested to be under that path
+     *
      * @return {@code List<Class>} of instances
      */
     public List<Class<?>> getComponentClasses() {
@@ -255,6 +229,7 @@
     /**
      * Gets generic list of handler instances invoked from all available derivatives of specified handler {@code Class}.
      * Each is supplied with a reference to {@link PluginRuntimeContext} as required
+     *
      * @param handlerClass {@code Class} object
      * @param <T> Expected handler type
      * @return {@link List<T>} of instances
@@ -280,6 +255,7 @@
     /**
      * Creates new instance object of a handler {@code Class} and populates {@link RuntimeContext} instance to
      * every field annotated with {@link Injected}
+     *
      * @param handlerClass The handler class to instantiate
      * @param <T> Instance type
      * @return New handler instance
@@ -391,72 +367,15 @@
     }
 
     /**
-<<<<<<< HEAD
      * Retrieves type of object(s) returned by the method. If method is designed to provide single object, its type
      * is returned. But if method supplies an array, type of array's element is returned
      * @param method The method to analyze
-=======
-     * Retrieves the type represented by the provided class member. If the member is designed to provide a single object,
-     * its type is returned. But if the member represents an array, type of array's element is returned
-     *
-     * @param member The class member to analyze
      * @return Appropriate {@code Class} instance
      */
-    public static Class<?> getPlainType(Member member) {
-        return getPlainType(member, false);
-    }
-
-    /**
-     * Retrieves the type represented by the provided class member. If the member is designed to provide a single object,
-     * its type is returned. If the member represents an array, type of array's element is returned.
-     * If {@code extractGeneric} flag is set to true, the represented value is examined for being a parametrized
-     * collection, and if so, collection's parameter type is turned
-     *
-     * @param member The class member to analyze
-     * @return Appropriate {@code Class} instance
-     */
-    public static Class<?> getPlainType(Member member, boolean extractParamType) {
-        Class<?> result;
-        if (member instanceof Field) {
-            result = ((Field) member).getType();
-        } else {
-            result = ((Method) member).getReturnType();
-        }
-        if (result.isArray()) {
-            result = result.getComponentType();
-        }
-        if (extractParamType && ClassUtils.isAssignable(result, Collection.class)) {
-            return getGenericType(member, result);
-        }
-        return result;
-    }
-
-
-    /**
-     * Retrieves the underlying parameter type of the class member provided. If the member is an array or a collection.
-     * the item (parameter) type is returned; otherwise, the mere member type is returned
-     *
-     * @param member The class member to analyze
-     * @param defaultValue The value to return if parameter type extraction fails
->>>>>>> 733df035
-     * @return Appropriate {@code Class} instance
-     */
-    private static Class<?> getGenericType(Member member, Class<?> defaultValue) {
-        try {
-            ParameterizedType fieldGenericType;
-            if (member instanceof Field) {
-                fieldGenericType = (ParameterizedType) ((Field) member).getGenericType();
-            } else {
-                fieldGenericType = (ParameterizedType) ((Method) member).getGenericReturnType();
-            }
-            Type[] typeArguments = fieldGenericType.getActualTypeArguments();
-            if (ArrayUtils.isEmpty(typeArguments)) {
-                return defaultValue;
-            }
-            return (Class<?>) typeArguments[0];
-        } catch (TypeNotPresentException | MalformedParameterizedTypeException e) {
-            return defaultValue;
-        }
+    public static Class<?> getMethodPlainType(Method method) {
+        return method.getReturnType().isArray()
+                ? method.getReturnType().getComponentType()
+                : method.getReturnType();
     }
 
     /**
