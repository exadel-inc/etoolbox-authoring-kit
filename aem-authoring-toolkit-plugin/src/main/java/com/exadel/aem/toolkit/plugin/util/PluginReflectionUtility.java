--- conflicted
+++ resolved
@@ -424,12 +424,9 @@
      * @return True or false
      */
     public static boolean annotationPropertyIsNotDefault(Annotation annotation, Method method) {
-<<<<<<< HEAD
-=======
         if (annotation == null) {
             return false;
         }
->>>>>>> 769e79c4
         try {
             Object defaultValue = method.getDefaultValue();
             if (defaultValue == null) {
