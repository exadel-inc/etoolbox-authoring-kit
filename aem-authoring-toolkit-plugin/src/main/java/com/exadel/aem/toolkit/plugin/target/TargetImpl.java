--- conflicted
+++ resolved
@@ -29,10 +29,6 @@
 import java.util.Set;
 import java.util.function.BinaryOperator;
 import java.util.function.Predicate;
-<<<<<<< HEAD
-import java.util.function.Supplier;
-=======
->>>>>>> 769e79c4
 import java.util.regex.Pattern;
 import java.util.stream.Collectors;
 import java.util.stream.IntStream;
@@ -51,11 +47,6 @@
 import com.exadel.aem.toolkit.plugin.adapters.AdaptationBase;
 import com.exadel.aem.toolkit.plugin.util.DialogConstants;
 import com.exadel.aem.toolkit.plugin.util.PluginNamingUtility;
-<<<<<<< HEAD
-import com.exadel.aem.toolkit.plugin.util.PluginReflectionUtility;
-import com.exadel.aem.toolkit.plugin.util.PluginXmlUtility;
-=======
->>>>>>> 769e79c4
 import com.exadel.aem.toolkit.plugin.util.XmlAttributeSettingHelper;
 
 public class TargetImpl extends AdaptationBase<Target> implements Target {
@@ -231,24 +222,9 @@
        ------------------ */
 
     @Override
-<<<<<<< HEAD
-    public Target mapProperties(Annotation annotation, Predicate<String> predicate) {
-        Arrays.stream(annotation.annotationType().getDeclaredMethods())
-            .filter(method -> predicate.test(method.getName()))
-            .filter(method -> PluginReflectionUtility.annotationPropertyIsNotDefault(annotation, method))
-            .forEach(method -> populateProperty(method, this, annotation));
-        return this;
-    }
-
-    @Override
-    public Target mapProperties(Element element) {
-        if (element == null) {
-            return this;
-=======
     public String getNamePostfix() {
         if (getParent() == null) {
             return StringUtils.defaultString(this.postfix);
->>>>>>> 769e79c4
         }
         return StringUtils.defaultString(this.postfix) + getParent().getNamePostfix();
     }
