--- conflicted
+++ resolved
@@ -133,21 +133,13 @@
         getIconsNode(cui);
         // if ./cui node has been added any children, append it to ./uiSettings and then append ./uiSettings to root target
         if (rteAnnotation.externalStyleSheets().length != 0)
-            target.attribute(DialogConstants.PN_EXTERNAL_STYLESHEETS, Arrays.asList(rteAnnotation.externalStyleSheets()).toString().replace(StringUtils.SPACE, StringUtils.EMPTY));
+            target.attribute(DialogConstants.PN_EXTERNAL_STYLESHEETS, Arrays.asList(rteAnnotation.externalStyleSheets()).toString().replace(" ", ""));
         // build rtePlugins node, merge it to existing target structure (to pick up child nodes that may have already been populated)
         // then populate rtePlugins node with the context rteAnnotation fields, then merge again
         Target rtePlugins = pluginsBuilder.build(target);
         getFormatNode(rtePlugins.getOrCreateTarget(DialogConstants.NN_PARAFORMAT));
         getSpecialCharactersNode(rtePlugins.getOrCreateTarget(DialogConstants.NN_MISCTOOLS));
         populatePasteRulesNode(rtePlugins);
-<<<<<<< HEAD
-        populateStylesNode(rtePlugins.getOrCreate(DialogConstants.NN_STYLES).attribute(DialogConstants.PN_PRIMARY_TYPE, DialogConstants.NT_WIDGET_COLLECTION));
-        if (rtePlugins.hasChild(DialogConstants.NN_UNDO))
-            rtePlugins.get(DialogConstants.NN_UNDO).mapProperties(rteAnnotation, name -> name.equals("maxUndoSteps"));
-        rtePlugins.getOrCreate(DialogConstants.NN_KEYS).mapProperties(rteAnnotation, name -> name.equals("tabSize"));
-        if (rtePlugins.hasChild(DialogConstants.NN_LISTS))
-            rtePlugins.get(DialogConstants.NN_LISTS).mapProperties(rteAnnotation, name -> name.equals("indentSize"));
-=======
         populateStylesNode(rtePlugins.getOrCreateTarget(DialogConstants.NN_STYLES).attribute(DialogConstants.PN_PRIMARY_TYPE, DialogConstants.NT_WIDGET_COLLECTION));
         if (rtePlugins.exists(DialogConstants.NN_UNDO))
             rtePlugins.getOrCreateTarget(DialogConstants.NN_UNDO).attribute(DialogConstants.PN_MAX_UNDO_STEPS, rteAnnotation.maxUndoSteps());
@@ -155,7 +147,6 @@
             rtePlugins.getOrCreateTarget(DialogConstants.NN_KEYS).attribute(DialogConstants.PN_TAB_SIZE, rteAnnotation.tabSize());
         if (rtePlugins.exists(DialogConstants.NN_LISTS))
             rtePlugins.getOrCreateTarget(DialogConstants.NN_LISTS).attribute(DialogConstants.PN_INDENT_SIZE, rteAnnotation.indentSize());
->>>>>>> 769e79c4
 
         // build htmlLinkRules node and append to root target, if needed
         populateHtmlLinkRules(target);
@@ -296,7 +287,7 @@
             // default values are all 'true' so non-defaults are 'false'
             nonDefaultAllowPropsNames.forEach(fieldName -> allowBasicsNode.attribute(fieldName, false));
         }
-        htmlPasteRulesNode.attribute(DialogConstants.PN_ALLOW_BLOCK_TAGS,  rules.allowedBlockTags().length == 0 ? null : Arrays.asList(rules.allowedBlockTags()).toString().replace(StringUtils.SPACE, StringUtils.EMPTY))
+        htmlPasteRulesNode.attribute(DialogConstants.PN_ALLOW_BLOCK_TAGS,  rules.allowedBlockTags().length == 0 ? null : Arrays.asList(rules.allowedBlockTags()).toString().replace(" ", ""))
                 .attribute(DialogConstants.PN_FALLBACK_BLOCK_TAG, rules.fallbackBlockTag().isEmpty() ? null : rules.fallbackBlockTag());
         if (!isEmpty(htmlPasteRulesNode)) {
             edit.attribute(DialogConstants.PN_DEFAULT_PASTE_MODE, rteAnnotation.defaultPasteMode().toString().toLowerCase());
@@ -319,13 +310,8 @@
                 .attribute(DialogConstants.PN_CSS_EXTERNAL, rules.cssExternal().isEmpty() ? null : rules.cssExternal())
                 .attribute(DialogConstants.PN_CSS_INTERNAL, rules.cssInternal().isEmpty() ? null : rules.cssInternal())
                 .attribute(DialogConstants.PN_DEFAULT_PROTOCOL, rules.defaultProtocol())
-<<<<<<< HEAD
-                .attribute(DialogConstants.PN_PROTOCOLS, Arrays.asList(rules.protocols()).toString().replace(StringUtils.SPACE, StringUtils.EMPTY))
-                .getOrCreate(DialogConstants.NN_TARGET_CONFIG)
-=======
                 .attribute(DialogConstants.PN_PROTOCOLS, Arrays.asList(rules.protocols()).toString().replace(" ", ""))
                 .getOrCreateTarget(DialogConstants.NN_TARGET_CONFIG)
->>>>>>> 769e79c4
                 .attribute(DialogConstants.PN_MODE, KEYWORD_AUTO)
                 .attribute(DialogConstants.PN_TARGET_EXTERNAL, rules.targetExternal().toString())
                 .attribute(DialogConstants.PN_TARGET_INTERNAL, rules.targetInternal().toString());
