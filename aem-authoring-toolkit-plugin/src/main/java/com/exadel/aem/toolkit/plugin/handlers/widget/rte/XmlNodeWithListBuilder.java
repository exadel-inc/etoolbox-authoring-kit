--- conflicted
+++ resolved
@@ -15,8 +15,6 @@
 
 import java.util.LinkedList;
 import java.util.List;
-
-import org.apache.commons.lang3.StringUtils;
 
 import com.exadel.aem.toolkit.api.handlers.Target;
 
@@ -57,13 +55,8 @@
     @Override
     Target build(Target parent) {
         if (!isEmpty()) {
-<<<<<<< HEAD
-            Target result = parent.getOrCreate(getName());
-            result.attribute(getAttributeName(), argumentList.toString().replace(StringUtils.SPACE, StringUtils.EMPTY));
-=======
             Target result = parent.getOrCreateTarget(getName());
             result.attribute(getAttributeName(), argumentList.toString().replace(" ", ""));
->>>>>>> 769e79c4
             if (childBuilder != null) childBuilder.build(result);
             if (getPostprocessing() != null) getPostprocessing().accept(result);
             return result;
