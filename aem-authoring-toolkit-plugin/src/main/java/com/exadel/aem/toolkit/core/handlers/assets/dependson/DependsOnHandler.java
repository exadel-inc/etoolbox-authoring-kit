--- conflicted
+++ resolved
@@ -19,12 +19,10 @@
 import com.exadel.aem.toolkit.api.annotations.assets.dependson.DependsOnParam;
 import com.exadel.aem.toolkit.api.annotations.assets.dependson.DependsOnRef;
 import com.exadel.aem.toolkit.api.annotations.assets.dependson.DependsOnRefTypes;
-import com.exadel.aem.toolkit.api.handlers.MemberWrapper;
 import com.exadel.aem.toolkit.core.exceptions.ValidationException;
 import com.exadel.aem.toolkit.core.handlers.Handler;
 import com.exadel.aem.toolkit.core.maven.PluginRuntime;
 import com.exadel.aem.toolkit.core.util.DialogConstants;
-import com.exadel.aem.toolkit.core.util.PluginReflectionUtility;
 import com.google.common.collect.Maps;
 import org.apache.commons.lang3.StringUtils;
 import org.w3c.dom.Element;
@@ -40,7 +38,7 @@
 /**
  * {@link Handler} implementation used to create markup responsible for AEM Authoring Toolkit {@code DependsOn} functionality
  */
-public class DependsOnHandler implements Handler, BiConsumer<Element, MemberWrapper> {
+public class DependsOnHandler implements Handler, BiConsumer<Element, Field> {
 
     static final String EMPTY_VALUES_EXCEPTION_MESSAGE = "Non-empty string values required for DependsOn params";
 
@@ -49,26 +47,20 @@
     /**
      * Processes the user-defined data and writes it to XML entity
      * @param element Current XML element
-     * @param memberWrapper Current {@code MemberWrapper} instance
+     * @param field Current {@code Field} instance
      */
     @Override
-    public void accept(Element element, MemberWrapper memberWrapper) {
-        DependsOn dependsOn;
-        DependsOnConfig dependsOnConfig;
-        if ((dependsOn = PluginReflectionUtility.getMemberAnnotation(memberWrapper.getMember(), DependsOn.class)) != null) {
-            handleDependsOn(element, dependsOn);
-        } else if ((dependsOnConfig = PluginReflectionUtility.getMemberAnnotation(memberWrapper.getMember(), DependsOnConfig.class)) != null) {
-            handleDependsOnConfig(element, dependsOnConfig);
+    public void accept(Element element, Field field) {
+        if (field.isAnnotationPresent(DependsOn.class)) {
+            handleDependsOn(element, field.getDeclaredAnnotation(DependsOn.class));
+        } else if (field.isAnnotationPresent(DependsOnConfig.class)) {
+            handleDependsOnConfig(element, field.getDeclaredAnnotation(DependsOnConfig.class));
         }
-<<<<<<< HEAD
-        handleDependsOnRefValue(element, PluginReflectionUtility.getMemberAnnotation(memberWrapper.getMember(), DependsOnRef.class));
-=======
         handleDependsOnRefValue(element, field);
->>>>>>> 9a8e0a67
     }
 
     /**
-     * Called by {@link DependsOnHandler#accept(Element, MemberWrapper)} to store particular {@code DependsOn} value in XML markup
+     * Called by {@link DependsOnHandler#accept(Element, Field)} to store particular {@code DependsOn} value in XML markup
      * @param element Current XML element
      * @param value Current {@link DependsOn} value
      */
@@ -85,7 +77,7 @@
     }
 
     /**
-     * Called by {@link DependsOnHandler#accept(Element, MemberWrapper)} to store {@code DependsOnConfig} value in XML markup
+     * Called by {@link DependsOnHandler#accept(Element, Field)} to store {@code DependsOnConfig} value in XML markup
      * @param element Current XML element
      * @param value Current {@link DependsOnConfig} value
      */
@@ -141,7 +133,7 @@
     }
 
     /**
-     * Called by {@link DependsOnHandler#accept(Element, MemberWrapper)} to store particular {@code DependsOnRef} value in XML markup
+     * Called by {@link DependsOnHandler#accept(Element, Field)} to store particular {@code DependsOnRef} value in XML markup
      * @param element Current XML element
      * @param field Current {@code Field} instance
      */
