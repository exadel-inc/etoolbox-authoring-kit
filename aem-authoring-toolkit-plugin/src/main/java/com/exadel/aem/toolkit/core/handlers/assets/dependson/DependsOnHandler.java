/*
 * Licensed under the Apache License, Version 2.0 (the "License").
 * You may not use this file except in compliance with the License.
 * You may obtain a copy of the License at
 *
 *     http://www.apache.org/licenses/LICENSE-2.0
 *
 * Unless required by applicable law or agreed to in writing, software
 * distributed under the License is distributed on an "AS IS" BASIS,
 * WITHOUT WARRANTIES OR CONDITIONS OF ANY KIND, either express or implied.
 * See the License for the specific language governing permissions and
 * limitations under the License.
 */

package com.exadel.aem.toolkit.core.handlers.assets.dependson;

import com.exadel.aem.toolkit.api.annotations.assets.dependson.DependsOn;
import com.exadel.aem.toolkit.api.annotations.assets.dependson.DependsOnConfig;
import com.exadel.aem.toolkit.api.annotations.assets.dependson.DependsOnParam;
import com.exadel.aem.toolkit.api.annotations.assets.dependson.DependsOnRef;
import com.exadel.aem.toolkit.api.annotations.assets.dependson.DependsOnRefTypes;
import com.exadel.aem.toolkit.api.handlers.Source;
import com.exadel.aem.toolkit.api.handlers.Target;
import com.exadel.aem.toolkit.core.exceptions.ValidationException;
import com.exadel.aem.toolkit.core.maven.PluginRuntime;
import com.exadel.aem.toolkit.core.util.DialogConstants;
import com.exadel.aem.toolkit.core.util.PluginXmlUtility;
import com.google.common.collect.Maps;
import org.apache.commons.lang3.StringUtils;

import java.lang.reflect.Member;
import java.util.Arrays;
import java.util.HashMap;
import java.util.List;
import java.util.Map;
import java.util.function.BiConsumer;
import java.util.stream.Collectors;

/**
 * {@code BiConsumer<Source, Target>} implementation used to create markup responsible for AEM Authoring Toolkit {@code DependsOn} functionality
 */
public class DependsOnHandler implements BiConsumer<Source, Target> {

    static final String EMPTY_VALUES_EXCEPTION_MESSAGE = "Non-empty string values required for DependsOn params";

    private static final String TERM_SEPARATOR = "-";

    /**
     * Processes the user-defined data and writes it to {@link Target}
     * @param source Current {@link Source} instance
     * @param target Current {@link Target} instance
     */
    @Override
    public void accept(Source source, Target target) {
        if (source.adaptTo(DependsOn.class) != null) {
            handleDependsOn(source.adaptTo(DependsOn.class), target);
        } else if (source.adaptTo(DependsOnConfig.class) != null) {
            handleDependsOnConfig(source.adaptTo(DependsOnConfig.class), target);
        }
<<<<<<< HEAD
        handleDependsOnRefValue(element, field);
=======
        handleDependsOnRefValue(source, target);
>>>>>>> 8b8387ab
    }

    /**
     * Called by {@link DependsOnHandler#accept(Source, Target)} to store particular {@code DependsOn} value in {@link Target}
     * @param value Current {@link DependsOn} value
     * @param target Current {@link Target} instance
     */
    private void handleDependsOn(DependsOn value, Target target) {
        if (StringUtils.isAnyBlank(value.query(), value.action())) {
            PluginRuntime.context().getExceptionHandler().handle(new ValidationException(EMPTY_VALUES_EXCEPTION_MESSAGE));
            return;
        }
        Map<String, String> valueMap = Maps.newHashMap();
        valueMap.put(DialogConstants.PN_DEPENDS_ON, value.query());
        valueMap.put(DialogConstants.PN_DEPENDS_ON_ACTION, value.action());
        valueMap.putAll(buildParamsMap(value, 0));
        PluginXmlUtility.appendDataAttributes(target, valueMap);
    }

    /**
     * Called by {@link DependsOnHandler#accept(Source, Target)} to store {@code DependsOnConfig} value in {@link Target}
     * @param value Current {@link DependsOnConfig} value
     * @param target Current {@link Target} instance
     */
    private void handleDependsOnConfig(DependsOnConfig value, Target target) {
        List<DependsOn> validDeclarations = Arrays.stream(value.value())
                .filter(dependsOn -> StringUtils.isNoneBlank(dependsOn.action(), dependsOn.query()))
                .collect(Collectors.toList());

        if (value.value().length != validDeclarations.size()) {
            PluginRuntime.context().getExceptionHandler()
                    .handle(new ValidationException(EMPTY_VALUES_EXCEPTION_MESSAGE));
        }

        Map<String, String> valueMap = new HashMap<>();

        String queries = validDeclarations.stream()
                .map(DependsOn::query).collect(Collectors.joining(DialogConstants.VALUE_SEPARATOR));
        String actions = validDeclarations.stream()
                .map(DependsOn::action).collect(Collectors.joining(DialogConstants.VALUE_SEPARATOR));

        valueMap.put(DialogConstants.PN_DEPENDS_ON, queries);
        valueMap.put(DialogConstants.PN_DEPENDS_ON_ACTION, actions);

        Map<String, Integer> counter = new HashMap<>();
        validDeclarations.stream()
                // Counting actions separately
                .map(dependsOn -> DependsOnHandler.buildParamsMap(dependsOn, counter.merge(dependsOn.action(), 1, Integer::sum) - 1))
                .forEach(valueMap::putAll);

        PluginXmlUtility.appendDataAttributes(target, valueMap);
    }

    /**
     * Build {@code DependsOnParam} parameters for the passed {@code DependsOn} annotation
     * Param pattern:
     * - for the first action (index = 0): dependson-{action}-{param}
     * - otherwise: dependson-{action}-{param}-{index}
     *
     * @param dependsOn current {@link DependsOn} value
     * @param index index of action
     */
    private static Map<String, String> buildParamsMap(DependsOn dependsOn, int index){
        Map<String, String> valueMap = new HashMap<>();
        for (DependsOnParam param : dependsOn.params()) {
            String paramName =
                    StringUtils.joinWith(TERM_SEPARATOR, DialogConstants.PN_DEPENDS_ON, dependsOn.action(), param.name());
            if (index > 0) {
                paramName = StringUtils.joinWith(TERM_SEPARATOR, paramName, index);
            }
            valueMap.put(paramName, param.value());
        }
        return valueMap;
    }

    /**
<<<<<<< HEAD
     * Called by {@link DependsOnHandler#accept(Element, Field)} to store particular {@code DependsOnRef} value in XML markup
     * @param element Current XML element
     * @param field Current {@code Field} instance
     */
    private void handleDependsOnRefValue(Element element, Field field) {
        DependsOnRef value = field.getDeclaredAnnotation(DependsOnRef.class);
=======
     * Called by {@link DependsOnHandler#accept(Source, Target)} to store particular {@code DependsOnRef} value in {@link Target}
     * @param source Current {@link Source} instance
     * @param target Current {@link Target} instance
     */
    private void handleDependsOnRefValue(Source source, Target target) {
        DependsOnRef value = source.adaptTo(DependsOnRef.class);
>>>>>>> 8b8387ab
        if (value == null) {
            return;
        }

        String dependsOnRefName = value.name();
        if (StringUtils.isBlank(dependsOnRefName)) {
<<<<<<< HEAD
            dependsOnRefName = field.getName();
=======
            dependsOnRefName = source.getName();
>>>>>>> 8b8387ab
        }

        Map<String, String> valueMap = Maps.newHashMap();
        valueMap.put(DialogConstants.PN_DEPENDS_ON_REF, dependsOnRefName);
        if (!value.type().toString().equals(DependsOnRefTypes.AUTO.toString())) {
            valueMap.put(DialogConstants.PN_DEPENDS_ON_REFTYPE, value.type().toString().toLowerCase());
        }
        if (value.lazy()) {
            valueMap.put(DialogConstants.PN_DEPENDS_ON_REFLAZY, StringUtils.EMPTY);
        }
        PluginXmlUtility.appendDataAttributes(target, valueMap);
    }
}<|MERGE_RESOLUTION|>--- conflicted
+++ resolved
@@ -57,11 +57,7 @@
         } else if (source.adaptTo(DependsOnConfig.class) != null) {
             handleDependsOnConfig(source.adaptTo(DependsOnConfig.class), target);
         }
-<<<<<<< HEAD
-        handleDependsOnRefValue(element, field);
-=======
         handleDependsOnRefValue(source, target);
->>>>>>> 8b8387ab
     }
 
     /**
@@ -138,32 +134,19 @@
     }
 
     /**
-<<<<<<< HEAD
-     * Called by {@link DependsOnHandler#accept(Element, Field)} to store particular {@code DependsOnRef} value in XML markup
-     * @param element Current XML element
-     * @param field Current {@code Field} instance
-     */
-    private void handleDependsOnRefValue(Element element, Field field) {
-        DependsOnRef value = field.getDeclaredAnnotation(DependsOnRef.class);
-=======
      * Called by {@link DependsOnHandler#accept(Source, Target)} to store particular {@code DependsOnRef} value in {@link Target}
      * @param source Current {@link Source} instance
      * @param target Current {@link Target} instance
      */
     private void handleDependsOnRefValue(Source source, Target target) {
         DependsOnRef value = source.adaptTo(DependsOnRef.class);
->>>>>>> 8b8387ab
         if (value == null) {
             return;
         }
 
         String dependsOnRefName = value.name();
         if (StringUtils.isBlank(dependsOnRefName)) {
-<<<<<<< HEAD
-            dependsOnRefName = field.getName();
-=======
             dependsOnRefName = source.getName();
->>>>>>> 8b8387ab
         }
 
         Map<String, String> valueMap = Maps.newHashMap();
