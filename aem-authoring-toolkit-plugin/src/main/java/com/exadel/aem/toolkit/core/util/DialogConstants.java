--- conflicted
+++ resolved
@@ -73,11 +73,7 @@
     public static final String NN_STYLES = "styles";
     public static final String NN_SUBLIST = "sublist";
     public static final String NN_TABS = "tabs";
-<<<<<<< HEAD
-    public static final String NN_ACCORDION = "accordion";
-=======
     public static final String NN_TAB = "tab";
->>>>>>> 4d0bc170
     public static final String NN_TABLE = "table";
     public static final String NN_TABLE_EDIT_OPTIONS = "tableEditOptions";
     public static final String NN_TARGET_CONFIG = "targetConfig";
