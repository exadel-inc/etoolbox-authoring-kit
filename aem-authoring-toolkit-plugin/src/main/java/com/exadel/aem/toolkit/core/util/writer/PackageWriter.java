/*
 * Licensed under the Apache License, Version 2.0 (the "License").
 * You may not use this file except in compliance with the License.
 * You may obtain a copy of the License at
 *
 *     http://www.apache.org/licenses/LICENSE-2.0
 *
 * Unless required by applicable law or agreed to in writing, software
 * distributed under the License is distributed on an "AS IS" BASIS,
 * WITHOUT WARRANTIES OR CONDITIONS OF ANY KIND, either express or implied.
 * See the License for the specific language governing permissions and
 * limitations under the License.
 */

package com.exadel.aem.toolkit.core.util.writer;

import java.io.IOException;
import java.net.URI;
import java.nio.file.FileSystem;
import java.nio.file.FileSystems;
import java.nio.file.Files;
import java.nio.file.Path;
import java.nio.file.Paths;
import java.util.*;

import javax.xml.XMLConstants;
import javax.xml.parsers.DocumentBuilder;
import javax.xml.parsers.DocumentBuilderFactory;
import javax.xml.parsers.ParserConfigurationException;
import javax.xml.transform.Transformer;
import javax.xml.transform.TransformerConfigurationException;
import javax.xml.transform.TransformerFactory;

import com.exadel.aem.toolkit.api.annotations.main.Component;
import com.exadel.aem.toolkit.api.annotations.widgets.common.XmlScope;
import org.apache.commons.lang3.StringUtils;
import org.apache.maven.project.MavenProject;
import com.google.common.collect.ImmutableMap;

import com.exadel.aem.toolkit.api.annotations.main.Dialog;
import com.exadel.aem.toolkit.core.exceptions.PluginException;
import com.exadel.aem.toolkit.core.exceptions.UnknownComponentException;
import com.exadel.aem.toolkit.core.exceptions.ValidationException;
import com.exadel.aem.toolkit.core.maven.PluginRuntime;

/**
 * Implements actions needed to store collected/processed data into AEM package, optimal for use in "try-with-resources" block
 */
public class PackageWriter implements AutoCloseable {
    private static final String PACKAGE_EXTENSION = ".zip";
    private static final String FILESYSTEM_PREFIX = "jar:";
    private static final Map<String, String> FILESYSTEM_OPTIONS = Collections.singletonMap("create", "true");

    /**
     * Security features as per XML External entity protection cheat sheet
     * @see <a href="https://cheatsheetseries.owasp.org/cheatsheets/XML_External_Entity_Prevention_Cheat_Sheet.html">here</a>
     */
    private static final Map<String, Boolean> DOCUMENT_BUILDER_FACTORY_SECURITY_FEATURES = ImmutableMap.of(
            "http://apache.org/xml/features/disallow-doctype-decl", true,
            "http://xml.org/sax/features/external-general-entities", false,
            "http://xml.org/sax/features/external-parameter-entities", false,
            "http://apache.org/xml/features/nonvalidating/load-external-dtd", false);

    private static final String INVALID_PROJECT_EXCEPTION_MESSAGE = "Invalid project";
    private static final String COMPONENT_PATH_MISSING_EXCEPTION_MESSAGE = "Component path missing for project ";
    private static final String COMPONENT_NAME_MISSING_EXCEPTION_MESSAGE = "Component name missing in @Dialog annotation for class ";
    private static final String CANNOT_WRITE_TO_PACKAGE_EXCEPTION_MESSAGE = "Cannot write to package ";

    private String componentsBasePath;
    private FileSystem fileSystem;
    private List<PackageEntryWriter> writers;

    private PackageWriter(FileSystem fileSystem, String componentsBasePath, List<PackageEntryWriter> writers) {
        this.fileSystem = fileSystem;
        this.componentsBasePath = componentsBasePath;
        this.writers = writers;
    }

    @Override
    public void close() {
        try {
            fileSystem.close();
        } catch (IOException e) {
            throw new PluginException(CANNOT_WRITE_TO_PACKAGE_EXCEPTION_MESSAGE, e);
        }
    }

    /**
     * Encapsulates steps taken to store authoring features on an AEM component into package. For this, several particular
     * package entry writers, vid. for populating {@code .content.xml}, {@code _cq_dialog.xml}, and {@code _cq_editConfig.xml},
     * are invoked in sequence
     * @param componentClass Current {@code Class} instance
     */
    public void write(Class<?> componentClass) {
        String path = getComponentPath(componentClass);
        if (StringUtils.isBlank(path)) {
            ValidationException validationException = new ValidationException(COMPONENT_NAME_MISSING_EXCEPTION_MESSAGE + componentClass.getSimpleName());
            PluginRuntime.context().getExceptionHandler().handle(validationException);
            return;
        }
        Path componentPath = fileSystem.getPath(componentsBasePath, path);
        if (!Files.isWritable(componentPath)) {
            PluginRuntime.context().getExceptionHandler().handle(new UnknownComponentException(componentPath));
            return;
        }
        new ComponentFacade(writers, componentClass).write(componentPath);
    }

    /**
     * Initializes an instance of {@link PackageWriter} profiled for the current {@link MavenProject} and the tree of
     * folders storing AEM components' data
     * @param project {@code MavenProject instance}
     * @param componentsBasePath Path to the sub-folder within package under which AEM component folders are situated
     * @return {@code PackageWriter} instance
     */
    public static PackageWriter forMavenProject(MavenProject project, String componentsBasePath) {
        if (StringUtils.isBlank(componentsBasePath)) {
            throw new PluginException(COMPONENT_PATH_MISSING_EXCEPTION_MESSAGE + project.getBuild().getFinalName());
        }
        if (project == null) {
            throw new PluginException(INVALID_PROJECT_EXCEPTION_MESSAGE);
        }

        String packageFileName = project.getBuild().getFinalName() + PACKAGE_EXTENSION;
        Path path = Paths.get(project.getBuild().getDirectory()).resolve(packageFileName);
        URI uri = URI.create(FILESYSTEM_PREFIX + path.toUri());
        try {
            FileSystem fs = FileSystems.newFileSystem(uri, FILESYSTEM_OPTIONS);
            return forFileSystem(project.getBuild().getFinalName(), fs, componentsBasePath);
        } catch (IOException e) {
            // exception caught here are critical for the execution, so no further handling
            throw new PluginException(CANNOT_WRITE_TO_PACKAGE_EXCEPTION_MESSAGE + project.getBuild().getFinalName(), e);
        }
    }

    /**
     * Initializes an instance of {@link PackageWriter} profiled for the particular {@link FileSystem} representing
     * the structure of the package
     * @param projectName Name of the project this file system contains information for
     * @param fileSystem Current {@link FileSystem} instance
     * @param componentsBasePath Path to the sub-folder within package under which AEM component folders are situated
     * @return {@code PackageWriter} instance
     */
    private static PackageWriter forFileSystem(String projectName, FileSystem fileSystem, String componentsBasePath) {
        List<PackageEntryWriter> writers;
        try {
            Transformer transformer = createTransformer();
            writers = Arrays.asList(
<<<<<<< HEAD
                    new ContentXmlWriter(documentBuilder, transformer),
                    new CqDialogWriter(documentBuilder, transformer, XmlScope.CQ_DIALOG),
                    new CqDialogWriter(documentBuilder, transformer, XmlScope.CQ_DESIGN_DIALOG),
                    new CqEditConfigWriter(documentBuilder, transformer),
                    new CqChildEditConfigWriter(documentBuilder, transformer),
                    new CqHtmlTagWriter(documentBuilder, transformer)
=======
                    new ContentXmlWriter(transformer),
                    new CqDialogWriter(transformer),
                    new CqEditConfigWriter(transformer),
                    new CqChildEditConfigWriter(transformer),
                    new CqHtmlTagWriter(transformer)
>>>>>>> 8b8387ab
            );
        } catch (TransformerConfigurationException e) {
            // exceptions caught here are due to possible XXE security vulnerabilities, so no further handling
            throw new PluginException(CANNOT_WRITE_TO_PACKAGE_EXCEPTION_MESSAGE + projectName, e);
        }
        return new PackageWriter(fileSystem, componentsBasePath, writers);
    }

    /**
     * Creates an XML {@code DocumentBuilder} with specific XML security features set for this writer to generate DOM  trees for data storage
     * @return {@link DocumentBuilder} instance
     * @throws ParserConfigurationException in case security feature cannot be set
     */
    static DocumentBuilder createDocumentBuilder() throws ParserConfigurationException {
        DocumentBuilderFactory dbf = DocumentBuilderFactory.newInstance();
        dbf.setFeature(XMLConstants.FEATURE_SECURE_PROCESSING, true);
        for(Map.Entry<String, Boolean> feature : DOCUMENT_BUILDER_FACTORY_SECURITY_FEATURES.entrySet()) {
            dbf.setFeature(feature.getKey(), feature.getValue());
        }
        dbf.setXIncludeAware(false);
        dbf.setExpandEntityReferences(false);
        return dbf.newDocumentBuilder();
    }

    /**
     * Creates an XML {@code DocumentBuilder} with specific XML security attributes set for this writer to output ready XML
     * structures
     * @return {@link Transformer} instance
     * @throws TransformerConfigurationException in case security attributes cannot be set
     */
    static Transformer createTransformer() throws TransformerConfigurationException {
        TransformerFactory transformerFactory = TransformerFactory.newInstance();
        transformerFactory.setFeature(XMLConstants.FEATURE_SECURE_PROCESSING, true);
        transformerFactory.setAttribute(XMLConstants.ACCESS_EXTERNAL_DTD, "");
        transformerFactory.setAttribute(XMLConstants.ACCESS_EXTERNAL_STYLESHEET, "");
        return transformerFactory.newTransformer();
    }


    private static String getComponentPath(Class<?> componentClass) {
        String pathByComponent = Optional.ofNullable(componentClass.getAnnotation(Component.class))
                .map(Component::path)
                .orElse(null);
        String pathByDialog = Optional.ofNullable(componentClass.getAnnotation(Dialog.class))
                .map(Dialog::name)
                .orElse(null);
        return StringUtils.firstNonBlank(pathByComponent, pathByDialog);
    }
}<|MERGE_RESOLUTION|>--- conflicted
+++ resolved
@@ -21,7 +21,10 @@
 import java.nio.file.Files;
 import java.nio.file.Path;
 import java.nio.file.Paths;
-import java.util.*;
+import java.util.Arrays;
+import java.util.Collections;
+import java.util.List;
+import java.util.Map;
 
 import javax.xml.XMLConstants;
 import javax.xml.parsers.DocumentBuilder;
@@ -146,20 +149,12 @@
         try {
             Transformer transformer = createTransformer();
             writers = Arrays.asList(
-<<<<<<< HEAD
-                    new ContentXmlWriter(documentBuilder, transformer),
-                    new CqDialogWriter(documentBuilder, transformer, XmlScope.CQ_DIALOG),
-                    new CqDialogWriter(documentBuilder, transformer, XmlScope.CQ_DESIGN_DIALOG),
-                    new CqEditConfigWriter(documentBuilder, transformer),
-                    new CqChildEditConfigWriter(documentBuilder, transformer),
-                    new CqHtmlTagWriter(documentBuilder, transformer)
-=======
                     new ContentXmlWriter(transformer),
-                    new CqDialogWriter(transformer),
+                    new CqDialogWriter(transformer, XmlScope.CQ_DIALOG),
+                    new CqDialogWriter(transformer, XmlScope.CQ_DESIGN_DIALOG),
                     new CqEditConfigWriter(transformer),
                     new CqChildEditConfigWriter(transformer),
                     new CqHtmlTagWriter(transformer)
->>>>>>> 8b8387ab
             );
         } catch (TransformerConfigurationException e) {
             // exceptions caught here are due to possible XXE security vulnerabilities, so no further handling
