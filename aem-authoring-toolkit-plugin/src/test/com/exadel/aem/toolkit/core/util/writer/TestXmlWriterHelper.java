--- conflicted
+++ resolved
@@ -30,10 +30,6 @@
 import java.io.StringWriter;
 import java.nio.file.Files;
 import java.nio.file.Path;
-<<<<<<< HEAD
-import java.util.*;
-import java.util.stream.Collectors;
-=======
 import java.util.ArrayList;
 import java.util.HashMap;
 import java.util.List;
@@ -50,12 +46,9 @@
 import com.exadel.aem.toolkit.api.annotations.editconfig.ChildEditConfig;
 import com.exadel.aem.toolkit.api.annotations.editconfig.EditConfig;
 import com.exadel.aem.toolkit.api.annotations.main.HtmlTag;
->>>>>>> 8b8387ab
 
 public class TestXmlWriterHelper {
     private static final Logger LOG = LoggerFactory.getLogger(TestXmlWriterHelper.class);
-
-    private static final String EXCEPTION_MESSAGE_TEMPLATE = "Can't choose view for %s";
 
     private TestXmlWriterHelper() {
     }
@@ -72,36 +65,17 @@
         return compare(actualFiles, expectedFiles, pathToExpectedFiles.toString());
     }
 
-<<<<<<< HEAD
     private static List<PackageEntryWriter> getWriters() {
-=======
-    private static List<PackageEntryWriter> getWriters(Class<?> dialogClass) {
->>>>>>> 8b8387ab
         List<PackageEntryWriter> writers = new ArrayList<>();
         try {
             Transformer transformer = PackageWriter.createTransformer();
-<<<<<<< HEAD
-            writers.add(new ContentXmlWriter(documentBuilder, transformer));
-            writers.add(new CqDialogWriter(documentBuilder, transformer, XmlScope.CQ_DIALOG));
-            writers.add(new CqDialogWriter(documentBuilder, transformer, XmlScope.CQ_DESIGN_DIALOG));
-            writers.add(new CqEditConfigWriter(documentBuilder, transformer));
-            writers.add(new CqChildEditConfigWriter(documentBuilder, transformer));
-            writers.add(new CqHtmlTagWriter(documentBuilder, transformer));
-        } catch (ParserConfigurationException | TransformerConfigurationException e) {
-=======
             writers.add(new ContentXmlWriter(transformer));
-            writers.add(new CqDialogWriter(transformer));
-            if (dialogClass.isAnnotationPresent(EditConfig.class)) {
-                writers.add(new CqEditConfigWriter(transformer));
-            }
-            if (dialogClass.isAnnotationPresent(ChildEditConfig.class)) {
-                writers.add(new CqChildEditConfigWriter(transformer));
-            }
-            if (dialogClass.isAnnotationPresent(HtmlTag.class)) {
-                writers.add(new CqHtmlTagWriter(transformer));
-            }
+            writers.add(new CqDialogWriter(transformer, XmlScope.CQ_DIALOG));
+            writers.add(new CqDialogWriter(transformer, XmlScope.CQ_DESIGN_DIALOG));
+            writers.add(new CqEditConfigWriter(transformer));
+            writers.add(new CqChildEditConfigWriter(transformer));
+            writers.add(new CqHtmlTagWriter(transformer));
         } catch (TransformerConfigurationException e) {
->>>>>>> 8b8387ab
             LOG.error(e.getMessage());
         }
 
@@ -121,8 +95,6 @@
                 }
                 List<Class<?>> processedClasses = views.stream().filter(packageEntryWriter::isProcessed).collect(Collectors.toList());
                 if (processedClasses.size() > 1) {
-                    PluginRuntime.context().getExceptionHandler().handle(new InvalidSettingException(
-                            String.format(EXCEPTION_MESSAGE_TEMPLATE, packageEntryWriter.getXmlScope())));
                     return;
                 }
                 if (processedClasses.isEmpty()) {
@@ -140,7 +112,6 @@
     private static void writeContent(PackageEntryWriter writer, StringWriter stringWriter, List<Class<?>> views) {
         List<Class<?>> processedClasses = views.stream().filter(writer::isProcessed).collect(Collectors.toList());
         if (processedClasses.size() > 2) {
-            PluginRuntime.context().getExceptionHandler().handle(new InvalidSettingException(String.format(EXCEPTION_MESSAGE_TEMPLATE, writer.getXmlScope())));
             return;
         }
         if (processedClasses.size() == 2) {
