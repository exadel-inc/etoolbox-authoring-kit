--- conflicted
+++ resolved
@@ -45,19 +45,11 @@
     String field1;
 
     @TabsWidget(
-<<<<<<< HEAD
-            title = "innerTabs",
-            tabs = {
-                    @Tab(title = "First Inner"),
-                    @Tab(title = "Second Inner")
-            })
-=======
         name = "innerTabs",
         tabs = {
             @Tab(title = "First Inner"),
             @Tab(title = "Second Inner")
         })
->>>>>>> 4d0bc170
     @PlaceOn("First tab")
     TabsExample tabsField;
 
@@ -68,11 +60,7 @@
         @PlaceOn("First Inner")
         String innerFieldInTab;
 
-<<<<<<< HEAD
-        @AccordionWidget(title = "Field 2 on the inner Tab", panels = {@AccordionPanel(title = "First Panel")})
-=======
         @AccordionWidget(name = "Field 2 on the inner Tab", panels = {@AccordionPanel(title = "First Panel")})
->>>>>>> 4d0bc170
         @PlaceOn("Second Inner")
         AccordionExample accordion;
 
