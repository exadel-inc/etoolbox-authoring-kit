--- conflicted
+++ resolved
@@ -47,14 +47,11 @@
     private String referenceNameAndType;
 
     @DialogField
-<<<<<<< HEAD
-=======
     @TextField
     @DependsOnRef(name = "lazyReference", lazy = true)
     private String lazyReference;
 
     @DialogField
->>>>>>> 8b8387ab
     @RichTextEditor
     @DependsOnRef(type = DependsOnRefTypes.AUTO)
     private String typeAuto;
