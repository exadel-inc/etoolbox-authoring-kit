--- conflicted
+++ resolved
@@ -16,12 +16,10 @@
 
 import com.exadel.aem.toolkit.api.annotations.main.Dialog;
 import com.exadel.aem.toolkit.api.annotations.main.DialogLayout;
-import com.exadel.aem.toolkit.api.annotations.widgets.DataSource;
 import com.exadel.aem.toolkit.api.annotations.widgets.DialogField;
 import com.exadel.aem.toolkit.api.annotations.widgets.common.StatusVariantConstants;
 import com.exadel.aem.toolkit.api.annotations.widgets.select.Option;
 import com.exadel.aem.toolkit.api.annotations.widgets.select.Select;
-import com.exadel.aem.toolkit.api.annotations.widgets.select.SelectVariant;
 
 import static com.exadel.aem.toolkit.core.util.TestConstants.DEFAULT_COMPONENT_NAME;
 
@@ -42,15 +40,14 @@
                     selected = true,
                     statusIcon = "/content/dam/samples/icons/1-star-rating.png",
                     statusText = "This is to set 1-star rating",
-                    statusVariant = StatusVariantConstants.SUCCESS),
+                    statusVariant = StatusVariantConstants.SUCCESS
+            ),
             @Option(text = "2 stars", value = "2"),
             @Option(text = "3 stars", value = "3"),
-            @Option(text = "4 stars", value = "4", disabled = true),
-            @Option(text = "5 stars", value = "5", disabled = true)
-    },
-            emptyText = "Select rating",
-            multiple = true,
-            variant = SelectVariant.DEFAULT
+            @Option(text = "4 stars", value = "4", disabled=true),
+            @Option(text = "5 stars", value = "5", disabled=true)
+            },
+            emptyText = "Select rating"
     )
     String rating;
 
@@ -60,23 +57,14 @@
             @Option(text = "UTC +1", value = "+01:00"),
             @Option(text = "UTC", value = "00:00"),
             @Option(text = "UTC -1", value = "-01:00"),
-            @Option(text = "UTC -2", value = "-02:00")},
-            emptyText = "Select timezone",
-            variant = SelectVariant.DEFAULT)
+            @Option(text = "UTC -2", value = "-02:00")
+    }, emptyText = "Select timezone")
     String timezone;
 
-<<<<<<< HEAD
     @DialogField(label="ACS List Options")
-    @Select(datasource = @DataSource(
-            resourceType = "acs/list/resource/type",
-            path = "/path/to/acs/list"
-    ))
-=======
-    @DialogField(label = "ACS List Options")
     @Select(
             acsListPath = "/path/to/acs/list",
             acsListResourceType = "acs/list/resource/type")
     @SuppressWarnings("deprecation")
->>>>>>> 852917e4
     String acsListOptions;
 }