--- conflicted
+++ resolved
@@ -50,12 +50,8 @@
     },
             emptyText = "Select rating",
             multiple = true,
-<<<<<<< HEAD
-            variant = SelectVariant.DEFAULT
-=======
             variant = SelectVariant.QUICK,
             translateOptions = false
->>>>>>> 8b8387ab
     )
     String rating;
 
@@ -67,15 +63,11 @@
             @Option(text = "UTC -1", value = "-01:00"),
             @Option(text = "UTC -2", value = "-02:00")},
             emptyText = "Select timezone",
-<<<<<<< HEAD
-            variant = SelectVariant.DEFAULT)
-=======
             ordered = true,
             emptyOption = true)
->>>>>>> 8b8387ab
     String timezone;
 
-    @DialogField(label = "ACS List Options")
+    @DialogField(label="ACS List Options")
     @Select(
             datasource = @DataSource(
                     resourceType = "acs/list/resource/type",
