--- conflicted
+++ resolved
@@ -24,33 +24,28 @@
                     <testCustomAnnotation
                         jcr:primaryType="nt:unstructured"
                         sling:resourceType="test-components/form/customfield"
+                        customField="Overridden value"
                         customProcessing="turned on"
                         disabled="{Boolean}false"
                         name="./testCustomAnnotation"
                         renderHidden="{Boolean}false"
-<<<<<<< HEAD
                         required="{Boolean}false"
                         cwh2="cwh2"
                         cwh3="cwh3">
-=======
-                        required="{Boolean}false">
-                        <customElement jcr:primaryType="nt:unstructured" customField="Overridden value"/>
->>>>>>> e1739c2b
                     </testCustomAnnotation>
                     <testCustomAnnotationDefault
                         jcr:primaryType="nt:unstructured"
                         sling:resourceType="granite/ui/components/coral/foundation/form/textfield"
+                        customField="Non-overridden value"
                         disabled="{Boolean}false"
                         name="./testCustomAnnotationDefault"
                         renderHidden="{Boolean}false"
-<<<<<<< HEAD
                         required="{Boolean}false"
                         cwh2="cwh2"
                         cwh3="cwh3">
-=======
+                    </testCustomAnnotationDefault>
                         required="{Boolean}false">
                         <customElement jcr:primaryType="nt:unstructured" customField="Non-overridden value"/>
->>>>>>> e1739c2b
                     </testCustomAnnotationDefault>
                     <testCustomAnnotationAuto
                         jcr:primaryType="nt:unstructured"
@@ -70,12 +65,8 @@
                         required="{Boolean}false">
                         <granite:data jcr:primaryType="nt:unstructured" cq:custom="Non-overridden value"/>
                     </testCustomAnnotationAutoDefault>
-<<<<<<< HEAD
                     <testAutoOrder jcr:primaryType="nt:unstructured" ca1="ca1" ca2="ca2" ca3="ca3" sling:resourceType="test"/>
                     <testOrder jcr:primaryType="nt:unstructured" ch0="ch0" ch1="ch1" ch2="ch2" ch3="ch3" ch4="ch4" ch5="ch5" sling:resourceType="test"/>
-=======
-                    <customChild jcr:primaryType="nt:unstructured"/>
->>>>>>> e1739c2b
                 </items>
             </column>
         </items>
