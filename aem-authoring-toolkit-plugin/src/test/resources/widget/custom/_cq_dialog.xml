<?xml version="1.0" encoding="UTF-8"?>
<jcr:root xmlns:sling="http://sling.apache.org/jcr/sling/1.0"
          xmlns:granite="http://www.adobe.com/jcr/granite/1.0"
          xmlns:nt="http://www.jcp.org/jcr/nt/1.0"
          xmlns:cq="http://www.day.com/jcr/cq/1.0"
          xmlns:jcr="http://www.jcp.org/jcr/1.0"
          jcr:primaryType="nt:unstructured"
          jcr:title="test-component-dialog"
          sling:resourceType="cq/gui/components/authoring/dialog"
          height="{Double}480.0"
          width="{Double}560.0"
          className="CustomAnnotations">
    <content
        jcr:primaryType="nt:unstructured"
        sling:resourceType="granite/ui/components/coral/foundation/container">
        <layout
            jcr:primaryType="nt:unstructured"
            sling:resourceType="granite/ui/components/coral/foundation/fixedcolumns"/>
        <items jcr:primaryType="nt:unstructured">
            <column
                jcr:primaryType="nt:unstructured"
                sling:resourceType="granite/ui/components/coral/foundation/container">
                <items jcr:primaryType="nt:unstructured">
                    <testCustomAnnotation
                        jcr:primaryType="nt:unstructured"
                        sling:resourceType="test-components/form/customfield"
                        customProcessing="turned on"
                        disabled="{Boolean}false"
                        name="./testCustomAnnotation"
                        renderHidden="{Boolean}false"
<<<<<<< HEAD
                        required="{Boolean}false"
                        cwh2="cwh2"
                        cwh3="cwh3">
=======
                        required="{Boolean}false">
                        <customElement jcr:primaryType="nt:unstructured" customField="Overridden value"/>
>>>>>>> 2642250c
                    </testCustomAnnotation>
                    <testCustomAnnotationDefault
                        jcr:primaryType="nt:unstructured"
                        sling:resourceType="granite/ui/components/coral/foundation/form/textfield"
                        disabled="{Boolean}false"
                        name="./testCustomAnnotationDefault"
                        renderHidden="{Boolean}false"
<<<<<<< HEAD
                        required="{Boolean}false"
                        cwh2="cwh2"
                        cwh3="cwh3">
=======
                        required="{Boolean}false">
                        <customElement jcr:primaryType="nt:unstructured" customField="Non-overridden value"/>
>>>>>>> 2642250c
                    </testCustomAnnotationDefault>
                    <testCustomAnnotationAuto
                        jcr:primaryType="nt:unstructured"
                        sling:resourceType="test-components/form/customfield"
                        disabled="{Boolean}false"
                        name="./testCustomAnnotationAuto"
                        renderHidden="{Boolean}false"
                        required="{Boolean}false">
                        <granite:data jcr:primaryType="nt:unstructured" cq:custom="Overridden value"/>
                    </testCustomAnnotationAuto>
                    <testCustomAnnotationAutoDefault
                        jcr:primaryType="nt:unstructured"
                        sling:resourceType="granite/ui/components/coral/foundation/form/textfield"
                        disabled="{Boolean}false"
                        name="./testCustomAnnotationAutoDefault"
                        renderHidden="{Boolean}false"
                        required="{Boolean}false">
                        <granite:data jcr:primaryType="nt:unstructured" cq:custom="Non-overridden value"/>
                    </testCustomAnnotationAutoDefault>
<<<<<<< HEAD
                    <testAutoOrder jcr:primaryType="nt:unstructured" ca1="ca1" ca2="ca2" ca3="ca3" sling:resourceType="test"/>
                    <testOrder jcr:primaryType="nt:unstructured" ch0="ch0" ch1="ch1" ch2="ch2" ch3="ch3" ch4="ch4" ch5="ch5" sling:resourceType="test"/>
=======
                    <customChild jcr:primaryType="nt:unstructured"/>
>>>>>>> 2642250c
                </items>
            </column>
        </items>
    </content>
</jcr:root><|MERGE_RESOLUTION|>--- conflicted
+++ resolved
@@ -28,14 +28,12 @@
                         disabled="{Boolean}false"
                         name="./testCustomAnnotation"
                         renderHidden="{Boolean}false"
-<<<<<<< HEAD
                         required="{Boolean}false"
                         cwh2="cwh2"
                         cwh3="cwh3">
-=======
+                    </testCustomAnnotation>
                         required="{Boolean}false">
                         <customElement jcr:primaryType="nt:unstructured" customField="Overridden value"/>
->>>>>>> 2642250c
                     </testCustomAnnotation>
                     <testCustomAnnotationDefault
                         jcr:primaryType="nt:unstructured"
@@ -43,14 +41,12 @@
                         disabled="{Boolean}false"
                         name="./testCustomAnnotationDefault"
                         renderHidden="{Boolean}false"
-<<<<<<< HEAD
                         required="{Boolean}false"
                         cwh2="cwh2"
                         cwh3="cwh3">
-=======
+                    </testCustomAnnotationDefault>
                         required="{Boolean}false">
                         <customElement jcr:primaryType="nt:unstructured" customField="Non-overridden value"/>
->>>>>>> 2642250c
                     </testCustomAnnotationDefault>
                     <testCustomAnnotationAuto
                         jcr:primaryType="nt:unstructured"
@@ -70,12 +66,9 @@
                         required="{Boolean}false">
                         <granite:data jcr:primaryType="nt:unstructured" cq:custom="Non-overridden value"/>
                     </testCustomAnnotationAutoDefault>
-<<<<<<< HEAD
+                    <customChild jcr:primaryType="nt:unstructured"/>
                     <testAutoOrder jcr:primaryType="nt:unstructured" ca1="ca1" ca2="ca2" ca3="ca3" sling:resourceType="test"/>
                     <testOrder jcr:primaryType="nt:unstructured" ch0="ch0" ch1="ch1" ch2="ch2" ch3="ch3" ch4="ch4" ch5="ch5" sling:resourceType="test"/>
-=======
-                    <customChild jcr:primaryType="nt:unstructured"/>
->>>>>>> 2642250c
                 </items>
             </column>
         </items>
