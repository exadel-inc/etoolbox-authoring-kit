--- conflicted
+++ resolved
@@ -19,16 +19,12 @@
                                     jcr:primaryType="nt:unstructured" name="./field1" renderHidden="{Boolean}false"
                                     required="{Boolean}false"
                                     sling:resourceType="granite/ui/components/coral/foundation/form/textfield"/>
-<<<<<<< HEAD
-                            <tabsField jcr:primaryType="nt:unstructured" title="innerTabs"
-=======
                             <tabsField jcr:primaryType="nt:unstructured"
                                        name="innerTabs"
                                        margin="{Boolean}false"
                                        maximized="{Boolean}false"
                                        variant="horizontal"
                                        size="M"
->>>>>>> 4d0bc170
                                        sling:resourceType="granite/ui/components/coral/foundation/tabs">
                                 <items jcr:primaryType="nt:unstructured">
                                     <firstInner jcr:primaryType="nt:unstructured"
@@ -52,27 +48,17 @@
                                         <items jcr:primaryType="nt:unstructured">
                                             <accordion jcr:primaryType="nt:unstructured"
                                                        margin="{Boolean}false"
-<<<<<<< HEAD
-                                                       active="{Boolean}false"
-                                                       disabled="{Boolean}false"
-                                                       multiple="{Boolean}false"
-                                                       title="Field 2 on the inner Tab"
-=======
                                                        multiple="{Boolean}false"
                                                        name="Field 2 on the inner Tab"
->>>>>>> 4d0bc170
                                                        variant="default"
                                                        sling:resourceType="granite/ui/components/coral/foundation/accordion">
                                                 <items jcr:primaryType="nt:unstructured">
                                                     <firstPanel jcr:primaryType="nt:unstructured"
                                                                 sling:resourceType="granite/ui/components/coral/foundation/container"
                                                                 jcr:title="First Panel">
-<<<<<<< HEAD
-=======
                                                         <parentConfig jcr:primaryType="nt:unstructured"
                                                                       active="{Boolean}false"
                                                                       disabled="{Boolean}false"/>
->>>>>>> 4d0bc170
                                                         <items jcr:primaryType="nt:unstructured">
                                                             <field6 disabled="{Boolean}false"
                                                                     jcr:primaryType="nt:unstructured"
