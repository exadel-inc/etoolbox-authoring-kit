--- conflicted
+++ resolved
@@ -14,18 +14,6 @@
                     sling:resourceType="granite/ui/components/coral/foundation/container">
                 <items jcr:primaryType="nt:unstructured">
                     <acsListOptions
-<<<<<<< HEAD
-                            disabled="{Boolean}false"
-                            fieldLabel="ACS List Options"
-                            multiple="{Boolean}false"
-                            translateOptions="{Boolean}true"
-                            ordered="{Boolean}false"
-                            emptyOption="{Boolean}false"
-                            deleteHint="{Boolean}true"
-                            variant="default"
-                            forceIgnoreFreshness="{Boolean}false"
-=======
->>>>>>> 8b8387ab
                             jcr:primaryType="nt:unstructured"
                             sling:resourceType="granite/ui/components/coral/foundation/form/select"
                             name="./acsListOptions"
