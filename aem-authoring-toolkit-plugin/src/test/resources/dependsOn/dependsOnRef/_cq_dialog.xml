--- conflicted
+++ resolved
@@ -29,14 +29,11 @@
                         <granite:data jcr:primaryType="nt:unstructured" dependsOnRef="nameAndType"
                                       dependsOnRefType="boolstring"/>
                     </referenceNameAndType>
-<<<<<<< HEAD
-=======
                     <lazyReference jcr:primaryType="nt:unstructured" disabled="{Boolean}false" name="./lazyReference"
                                    renderHidden="{Boolean}false" required="{Boolean}false"
                                    sling:resourceType="granite/ui/components/coral/foundation/form/textfield">
                         <granite:data jcr:primaryType="nt:unstructured" dependsOnRef="lazyReference" dependsOnRefLazy=""/>
                     </lazyReference>
->>>>>>> 8b8387ab
                     <typeAuto jcr:primaryType="nt:unstructured" disabled="{Boolean}false" name="./typeAuto"
                              renderHidden="{Boolean}false"
                              required="{Boolean}false" sling:resourceType="cq/gui/components/authoring/dialog/richtext"
