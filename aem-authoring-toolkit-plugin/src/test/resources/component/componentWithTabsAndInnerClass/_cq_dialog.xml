--- conflicted
+++ resolved
@@ -73,19 +73,6 @@
                                     renderHidden="{Boolean}false"
                                     required="{Boolean}false"
                                     wrapperClass="my-wrapper-class"/>
-<<<<<<< HEAD
-                            <dropdown disabled="{Boolean}false" emptyText="Select rating" fieldLabel="Rating"
-                                      jcr:primaryType="nt:unstructured" name="./dropdown" renderHidden="{Boolean}false"
-                                      required="{Boolean}false"
-                                      multiple="{Boolean}false"
-                                      translateOptions="{Boolean}true"
-                                      ordered="{Boolean}false"
-                                      emptyOption="{Boolean}false"
-                                      deleteHint="{Boolean}true"
-                                      variant="default"
-                                      forceIgnoreFreshness="{Boolean}false"
-                                      sling:resourceType="granite/ui/components/coral/foundation/form/select">
-=======
                             <dropdown jcr:primaryType="nt:unstructured"
                                       sling:resourceType="granite/ui/components/coral/foundation/form/select"
                                       name="./dropdown"
@@ -94,7 +81,6 @@
                                       fieldLabel="Rating"
                                       renderHidden="{Boolean}false"
                                       required="{Boolean}false">
->>>>>>> 8b8387ab
                                 <items jcr:primaryType="nt:unstructured">
                                     <item1 jcr:primaryType="nt:unstructured" text="1 star" value="1"/>
                                     <item2 jcr:primaryType="nt:unstructured" text="2 star" value="2"/>
